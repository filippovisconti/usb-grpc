--- conflicted
+++ resolved
@@ -314,11 +314,8 @@
     <ClInclude Include="$(SolutionDir)\..\src\core\lib\iomgr\iomgr.h" />
     <ClInclude Include="$(SolutionDir)\..\src\core\lib\iomgr\iomgr_internal.h" />
     <ClInclude Include="$(SolutionDir)\..\src\core\lib\iomgr\iomgr_posix.h" />
-<<<<<<< HEAD
     <ClInclude Include="$(SolutionDir)\..\src\core\lib\iomgr\load_file.h" />
-=======
     <ClInclude Include="$(SolutionDir)\..\src\core\lib\iomgr\polling_entity.h" />
->>>>>>> d30d4e27
     <ClInclude Include="$(SolutionDir)\..\src\core\lib\iomgr\pollset.h" />
     <ClInclude Include="$(SolutionDir)\..\src\core\lib\iomgr\pollset_set.h" />
     <ClInclude Include="$(SolutionDir)\..\src\core\lib\iomgr\pollset_set_windows.h" />
@@ -479,11 +476,9 @@
     </ClCompile>
     <ClCompile Include="$(SolutionDir)\..\src\core\lib\iomgr\iomgr_windows.c">
     </ClCompile>
-<<<<<<< HEAD
     <ClCompile Include="$(SolutionDir)\..\src\core\lib\iomgr\load_file.c">
-=======
+    </ClCompile>
     <ClCompile Include="$(SolutionDir)\..\src\core\lib\iomgr\polling_entity.c">
->>>>>>> d30d4e27
     </ClCompile>
     <ClCompile Include="$(SolutionDir)\..\src\core\lib\iomgr\pollset_set_windows.c">
     </ClCompile>
