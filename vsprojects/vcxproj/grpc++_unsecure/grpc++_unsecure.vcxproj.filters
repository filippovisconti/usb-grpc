--- conflicted
+++ resolved
@@ -327,7 +327,57 @@
     <ClInclude Include="$(SolutionDir)\..\include\grpc++\impl\codegen\time.h">
       <Filter>include\grpc++\impl\codegen</Filter>
     </ClInclude>
-<<<<<<< HEAD
+    <ClInclude Include="$(SolutionDir)\..\include\grpc\impl\codegen\byte_buffer_reader.h">
+      <Filter>include\grpc\impl\codegen</Filter>
+    </ClInclude>
+    <ClInclude Include="$(SolutionDir)\..\include\grpc\impl\codegen\compression_types.h">
+      <Filter>include\grpc\impl\codegen</Filter>
+    </ClInclude>
+    <ClInclude Include="$(SolutionDir)\..\include\grpc\impl\codegen\connectivity_state.h">
+      <Filter>include\grpc\impl\codegen</Filter>
+    </ClInclude>
+    <ClInclude Include="$(SolutionDir)\..\include\grpc\impl\codegen\grpc_types.h">
+      <Filter>include\grpc\impl\codegen</Filter>
+    </ClInclude>
+    <ClInclude Include="$(SolutionDir)\..\include\grpc\impl\codegen\propagation_bits.h">
+      <Filter>include\grpc\impl\codegen</Filter>
+    </ClInclude>
+    <ClInclude Include="$(SolutionDir)\..\include\grpc\impl\codegen\status.h">
+      <Filter>include\grpc\impl\codegen</Filter>
+    </ClInclude>
+    <ClInclude Include="$(SolutionDir)\..\include\grpc\impl\codegen\atm.h">
+      <Filter>include\grpc\impl\codegen</Filter>
+    </ClInclude>
+    <ClInclude Include="$(SolutionDir)\..\include\grpc\impl\codegen\atm_gcc_atomic.h">
+      <Filter>include\grpc\impl\codegen</Filter>
+    </ClInclude>
+    <ClInclude Include="$(SolutionDir)\..\include\grpc\impl\codegen\atm_gcc_sync.h">
+      <Filter>include\grpc\impl\codegen</Filter>
+    </ClInclude>
+    <ClInclude Include="$(SolutionDir)\..\include\grpc\impl\codegen\atm_windows.h">
+      <Filter>include\grpc\impl\codegen</Filter>
+    </ClInclude>
+    <ClInclude Include="$(SolutionDir)\..\include\grpc\impl\codegen\gpr_types.h">
+      <Filter>include\grpc\impl\codegen</Filter>
+    </ClInclude>
+    <ClInclude Include="$(SolutionDir)\..\include\grpc\impl\codegen\port_platform.h">
+      <Filter>include\grpc\impl\codegen</Filter>
+    </ClInclude>
+    <ClInclude Include="$(SolutionDir)\..\include\grpc\impl\codegen\slice.h">
+      <Filter>include\grpc\impl\codegen</Filter>
+    </ClInclude>
+    <ClInclude Include="$(SolutionDir)\..\include\grpc\impl\codegen\sync.h">
+      <Filter>include\grpc\impl\codegen</Filter>
+    </ClInclude>
+    <ClInclude Include="$(SolutionDir)\..\include\grpc\impl\codegen\sync_generic.h">
+      <Filter>include\grpc\impl\codegen</Filter>
+    </ClInclude>
+    <ClInclude Include="$(SolutionDir)\..\include\grpc\impl\codegen\sync_posix.h">
+      <Filter>include\grpc\impl\codegen</Filter>
+    </ClInclude>
+    <ClInclude Include="$(SolutionDir)\..\include\grpc\impl\codegen\sync_windows.h">
+      <Filter>include\grpc\impl\codegen</Filter>
+    </ClInclude>
   </ItemGroup>
   <ItemGroup>
     <ClInclude Include="$(SolutionDir)\..\src\cpp\client\create_channel_internal.h">
@@ -338,258 +388,6 @@
     </ClInclude>
     <ClInclude Include="$(SolutionDir)\..\src\cpp\rpcmanager\grpc_rpc_manager.h">
       <Filter>src\cpp\rpcmanager</Filter>
-    </ClInclude>
-    <ClInclude Include="$(SolutionDir)\..\src\cpp\server\dynamic_thread_pool.h">
-      <Filter>src\cpp\server</Filter>
-    </ClInclude>
-    <ClInclude Include="$(SolutionDir)\..\src\cpp\server\thread_pool_interface.h">
-      <Filter>src\cpp\server</Filter>
-    </ClInclude>
-    <ClInclude Include="$(SolutionDir)\..\src\core\lib\channel\channel_args.h">
-      <Filter>src\core\lib\channel</Filter>
-    </ClInclude>
-    <ClInclude Include="$(SolutionDir)\..\src\core\lib\channel\channel_stack.h">
-      <Filter>src\core\lib\channel</Filter>
-    </ClInclude>
-    <ClInclude Include="$(SolutionDir)\..\src\core\lib\channel\channel_stack_builder.h">
-      <Filter>src\core\lib\channel</Filter>
-    </ClInclude>
-    <ClInclude Include="$(SolutionDir)\..\src\core\lib\channel\compress_filter.h">
-      <Filter>src\core\lib\channel</Filter>
-    </ClInclude>
-    <ClInclude Include="$(SolutionDir)\..\src\core\lib\channel\connected_channel.h">
-      <Filter>src\core\lib\channel</Filter>
-    </ClInclude>
-    <ClInclude Include="$(SolutionDir)\..\src\core\lib\channel\context.h">
-      <Filter>src\core\lib\channel</Filter>
-    </ClInclude>
-    <ClInclude Include="$(SolutionDir)\..\src\core\lib\channel\handshaker.h">
-      <Filter>src\core\lib\channel</Filter>
-    </ClInclude>
-    <ClInclude Include="$(SolutionDir)\..\src\core\lib\channel\http_client_filter.h">
-      <Filter>src\core\lib\channel</Filter>
-    </ClInclude>
-    <ClInclude Include="$(SolutionDir)\..\src\core\lib\channel\http_server_filter.h">
-      <Filter>src\core\lib\channel</Filter>
-    </ClInclude>
-    <ClInclude Include="$(SolutionDir)\..\src\core\lib\channel\message_size_filter.h">
-      <Filter>src\core\lib\channel</Filter>
-    </ClInclude>
-    <ClInclude Include="$(SolutionDir)\..\src\core\lib\compression\algorithm_metadata.h">
-      <Filter>src\core\lib\compression</Filter>
-    </ClInclude>
-    <ClInclude Include="$(SolutionDir)\..\src\core\lib\compression\message_compress.h">
-      <Filter>src\core\lib\compression</Filter>
-    </ClInclude>
-    <ClInclude Include="$(SolutionDir)\..\src\core\lib\debug\trace.h">
-      <Filter>src\core\lib\debug</Filter>
-    </ClInclude>
-    <ClInclude Include="$(SolutionDir)\..\src\core\lib\http\format_request.h">
-      <Filter>src\core\lib\http</Filter>
-    </ClInclude>
-    <ClInclude Include="$(SolutionDir)\..\src\core\lib\http\httpcli.h">
-      <Filter>src\core\lib\http</Filter>
-    </ClInclude>
-    <ClInclude Include="$(SolutionDir)\..\src\core\lib\http\parser.h">
-      <Filter>src\core\lib\http</Filter>
-    </ClInclude>
-    <ClInclude Include="$(SolutionDir)\..\src\core\lib\iomgr\closure.h">
-      <Filter>src\core\lib\iomgr</Filter>
-    </ClInclude>
-    <ClInclude Include="$(SolutionDir)\..\src\core\lib\iomgr\combiner.h">
-      <Filter>src\core\lib\iomgr</Filter>
-    </ClInclude>
-    <ClInclude Include="$(SolutionDir)\..\src\core\lib\iomgr\endpoint.h">
-      <Filter>src\core\lib\iomgr</Filter>
-    </ClInclude>
-    <ClInclude Include="$(SolutionDir)\..\src\core\lib\iomgr\endpoint_pair.h">
-      <Filter>src\core\lib\iomgr</Filter>
-    </ClInclude>
-    <ClInclude Include="$(SolutionDir)\..\src\core\lib\iomgr\error.h">
-      <Filter>src\core\lib\iomgr</Filter>
-    </ClInclude>
-    <ClInclude Include="$(SolutionDir)\..\src\core\lib\iomgr\ev_epoll_linux.h">
-      <Filter>src\core\lib\iomgr</Filter>
-    </ClInclude>
-    <ClInclude Include="$(SolutionDir)\..\src\core\lib\iomgr\ev_poll_and_epoll_posix.h">
-      <Filter>src\core\lib\iomgr</Filter>
-    </ClInclude>
-    <ClInclude Include="$(SolutionDir)\..\src\core\lib\iomgr\ev_poll_posix.h">
-      <Filter>src\core\lib\iomgr</Filter>
-    </ClInclude>
-    <ClInclude Include="$(SolutionDir)\..\src\core\lib\iomgr\ev_posix.h">
-      <Filter>src\core\lib\iomgr</Filter>
-    </ClInclude>
-    <ClInclude Include="$(SolutionDir)\..\src\core\lib\iomgr\exec_ctx.h">
-      <Filter>src\core\lib\iomgr</Filter>
-    </ClInclude>
-    <ClInclude Include="$(SolutionDir)\..\src\core\lib\iomgr\executor.h">
-      <Filter>src\core\lib\iomgr</Filter>
-    </ClInclude>
-    <ClInclude Include="$(SolutionDir)\..\src\core\lib\iomgr\iocp_windows.h">
-      <Filter>src\core\lib\iomgr</Filter>
-    </ClInclude>
-    <ClInclude Include="$(SolutionDir)\..\src\core\lib\iomgr\iomgr.h">
-      <Filter>src\core\lib\iomgr</Filter>
-    </ClInclude>
-    <ClInclude Include="$(SolutionDir)\..\src\core\lib\iomgr\iomgr_internal.h">
-      <Filter>src\core\lib\iomgr</Filter>
-    </ClInclude>
-    <ClInclude Include="$(SolutionDir)\..\src\core\lib\iomgr\iomgr_posix.h">
-      <Filter>src\core\lib\iomgr</Filter>
-    </ClInclude>
-    <ClInclude Include="$(SolutionDir)\..\src\core\lib\iomgr\load_file.h">
-      <Filter>src\core\lib\iomgr</Filter>
-    </ClInclude>
-    <ClInclude Include="$(SolutionDir)\..\src\core\lib\iomgr\network_status_tracker.h">
-      <Filter>src\core\lib\iomgr</Filter>
-    </ClInclude>
-    <ClInclude Include="$(SolutionDir)\..\src\core\lib\iomgr\polling_entity.h">
-      <Filter>src\core\lib\iomgr</Filter>
-    </ClInclude>
-    <ClInclude Include="$(SolutionDir)\..\src\core\lib\iomgr\pollset.h">
-      <Filter>src\core\lib\iomgr</Filter>
-    </ClInclude>
-    <ClInclude Include="$(SolutionDir)\..\src\core\lib\iomgr\pollset_set.h">
-      <Filter>src\core\lib\iomgr</Filter>
-    </ClInclude>
-    <ClInclude Include="$(SolutionDir)\..\src\core\lib\iomgr\pollset_set_windows.h">
-      <Filter>src\core\lib\iomgr</Filter>
-    </ClInclude>
-    <ClInclude Include="$(SolutionDir)\..\src\core\lib\iomgr\pollset_windows.h">
-      <Filter>src\core\lib\iomgr</Filter>
-    </ClInclude>
-    <ClInclude Include="$(SolutionDir)\..\src\core\lib\iomgr\resolve_address.h">
-      <Filter>src\core\lib\iomgr</Filter>
-    </ClInclude>
-    <ClInclude Include="$(SolutionDir)\..\src\core\lib\iomgr\sockaddr.h">
-      <Filter>src\core\lib\iomgr</Filter>
-    </ClInclude>
-    <ClInclude Include="$(SolutionDir)\..\src\core\lib\iomgr\sockaddr_posix.h">
-      <Filter>src\core\lib\iomgr</Filter>
-    </ClInclude>
-    <ClInclude Include="$(SolutionDir)\..\src\core\lib\iomgr\sockaddr_utils.h">
-      <Filter>src\core\lib\iomgr</Filter>
-    </ClInclude>
-    <ClInclude Include="$(SolutionDir)\..\src\core\lib\iomgr\sockaddr_windows.h">
-      <Filter>src\core\lib\iomgr</Filter>
-    </ClInclude>
-    <ClInclude Include="$(SolutionDir)\..\src\core\lib\iomgr\socket_utils_posix.h">
-      <Filter>src\core\lib\iomgr</Filter>
-    </ClInclude>
-    <ClInclude Include="$(SolutionDir)\..\src\core\lib\iomgr\socket_windows.h">
-      <Filter>src\core\lib\iomgr</Filter>
-    </ClInclude>
-    <ClInclude Include="$(SolutionDir)\..\src\core\lib\iomgr\tcp_client.h">
-      <Filter>src\core\lib\iomgr</Filter>
-    </ClInclude>
-    <ClInclude Include="$(SolutionDir)\..\src\core\lib\iomgr\tcp_posix.h">
-      <Filter>src\core\lib\iomgr</Filter>
-    </ClInclude>
-    <ClInclude Include="$(SolutionDir)\..\src\core\lib\iomgr\tcp_server.h">
-      <Filter>src\core\lib\iomgr</Filter>
-    </ClInclude>
-    <ClInclude Include="$(SolutionDir)\..\src\core\lib\iomgr\tcp_windows.h">
-      <Filter>src\core\lib\iomgr</Filter>
-    </ClInclude>
-    <ClInclude Include="$(SolutionDir)\..\src\core\lib\iomgr\time_averaged_stats.h">
-      <Filter>src\core\lib\iomgr</Filter>
-    </ClInclude>
-    <ClInclude Include="$(SolutionDir)\..\src\core\lib\iomgr\timer.h">
-      <Filter>src\core\lib\iomgr</Filter>
-    </ClInclude>
-    <ClInclude Include="$(SolutionDir)\..\src\core\lib\iomgr\timer_heap.h">
-      <Filter>src\core\lib\iomgr</Filter>
-    </ClInclude>
-    <ClInclude Include="$(SolutionDir)\..\src\core\lib\iomgr\udp_server.h">
-      <Filter>src\core\lib\iomgr</Filter>
-    </ClInclude>
-    <ClInclude Include="$(SolutionDir)\..\src\core\lib\iomgr\unix_sockets_posix.h">
-      <Filter>src\core\lib\iomgr</Filter>
-    </ClInclude>
-    <ClInclude Include="$(SolutionDir)\..\src\core\lib\iomgr\wakeup_fd_pipe.h">
-      <Filter>src\core\lib\iomgr</Filter>
-    </ClInclude>
-    <ClInclude Include="$(SolutionDir)\..\src\core\lib\iomgr\wakeup_fd_posix.h">
-      <Filter>src\core\lib\iomgr</Filter>
-    </ClInclude>
-    <ClInclude Include="$(SolutionDir)\..\src\core\lib\iomgr\workqueue.h">
-      <Filter>src\core\lib\iomgr</Filter>
-    </ClInclude>
-    <ClInclude Include="$(SolutionDir)\..\src\core\lib\iomgr\workqueue_posix.h">
-      <Filter>src\core\lib\iomgr</Filter>
-    </ClInclude>
-    <ClInclude Include="$(SolutionDir)\..\src\core\lib\iomgr\workqueue_windows.h">
-      <Filter>src\core\lib\iomgr</Filter>
-    </ClInclude>
-    <ClInclude Include="$(SolutionDir)\..\src\core\lib\json\json.h">
-      <Filter>src\core\lib\json</Filter>
-    </ClInclude>
-    <ClInclude Include="$(SolutionDir)\..\src\core\lib\json\json_common.h">
-      <Filter>src\core\lib\json</Filter>
-    </ClInclude>
-    <ClInclude Include="$(SolutionDir)\..\src\core\lib\json\json_reader.h">
-      <Filter>src\core\lib\json</Filter>
-=======
-    <ClInclude Include="$(SolutionDir)\..\include\grpc\impl\codegen\byte_buffer_reader.h">
-      <Filter>include\grpc\impl\codegen</Filter>
->>>>>>> ecc5a40b
-    </ClInclude>
-    <ClInclude Include="$(SolutionDir)\..\include\grpc\impl\codegen\compression_types.h">
-      <Filter>include\grpc\impl\codegen</Filter>
-    </ClInclude>
-    <ClInclude Include="$(SolutionDir)\..\include\grpc\impl\codegen\connectivity_state.h">
-      <Filter>include\grpc\impl\codegen</Filter>
-    </ClInclude>
-    <ClInclude Include="$(SolutionDir)\..\include\grpc\impl\codegen\grpc_types.h">
-      <Filter>include\grpc\impl\codegen</Filter>
-    </ClInclude>
-    <ClInclude Include="$(SolutionDir)\..\include\grpc\impl\codegen\propagation_bits.h">
-      <Filter>include\grpc\impl\codegen</Filter>
-    </ClInclude>
-    <ClInclude Include="$(SolutionDir)\..\include\grpc\impl\codegen\status.h">
-      <Filter>include\grpc\impl\codegen</Filter>
-    </ClInclude>
-    <ClInclude Include="$(SolutionDir)\..\include\grpc\impl\codegen\atm.h">
-      <Filter>include\grpc\impl\codegen</Filter>
-    </ClInclude>
-    <ClInclude Include="$(SolutionDir)\..\include\grpc\impl\codegen\atm_gcc_atomic.h">
-      <Filter>include\grpc\impl\codegen</Filter>
-    </ClInclude>
-    <ClInclude Include="$(SolutionDir)\..\include\grpc\impl\codegen\atm_gcc_sync.h">
-      <Filter>include\grpc\impl\codegen</Filter>
-    </ClInclude>
-    <ClInclude Include="$(SolutionDir)\..\include\grpc\impl\codegen\atm_windows.h">
-      <Filter>include\grpc\impl\codegen</Filter>
-    </ClInclude>
-    <ClInclude Include="$(SolutionDir)\..\include\grpc\impl\codegen\gpr_types.h">
-      <Filter>include\grpc\impl\codegen</Filter>
-    </ClInclude>
-    <ClInclude Include="$(SolutionDir)\..\include\grpc\impl\codegen\port_platform.h">
-      <Filter>include\grpc\impl\codegen</Filter>
-    </ClInclude>
-    <ClInclude Include="$(SolutionDir)\..\include\grpc\impl\codegen\slice.h">
-      <Filter>include\grpc\impl\codegen</Filter>
-    </ClInclude>
-    <ClInclude Include="$(SolutionDir)\..\include\grpc\impl\codegen\sync.h">
-      <Filter>include\grpc\impl\codegen</Filter>
-    </ClInclude>
-    <ClInclude Include="$(SolutionDir)\..\include\grpc\impl\codegen\sync_generic.h">
-      <Filter>include\grpc\impl\codegen</Filter>
-    </ClInclude>
-    <ClInclude Include="$(SolutionDir)\..\include\grpc\impl\codegen\sync_posix.h">
-      <Filter>include\grpc\impl\codegen</Filter>
-    </ClInclude>
-    <ClInclude Include="$(SolutionDir)\..\include\grpc\impl\codegen\sync_windows.h">
-      <Filter>include\grpc\impl\codegen</Filter>
-    </ClInclude>
-  </ItemGroup>
-  <ItemGroup>
-    <ClInclude Include="$(SolutionDir)\..\src\cpp\client\create_channel_internal.h">
-      <Filter>src\cpp\client</Filter>
-    </ClInclude>
-    <ClInclude Include="$(SolutionDir)\..\src\cpp\common\channel_filter.h">
-      <Filter>src\cpp\common</Filter>
     </ClInclude>
     <ClInclude Include="$(SolutionDir)\..\src\cpp\server\dynamic_thread_pool.h">
       <Filter>src\cpp\server</Filter>
