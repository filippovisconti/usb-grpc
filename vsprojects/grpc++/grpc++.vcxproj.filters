--- conflicted
+++ resolved
@@ -111,16 +111,11 @@
     <ClInclude Include="..\..\include\grpc++\credentials.h">
       <Filter>include\grpc++</Filter>
     </ClInclude>
-<<<<<<< HEAD
     <ClInclude Include="..\..\include\grpc++\generic\async_generic_service.h">
       <Filter>include\grpc++\generic</Filter>
     </ClInclude>
     <ClInclude Include="..\..\include\grpc++\generic\generic_stub.h">
       <Filter>include\grpc++\generic</Filter>
-=======
-    <ClInclude Include="..\..\include\grpc++\generic_stub.h">
-      <Filter>include\grpc++</Filter>
->>>>>>> 8c4549ae
     </ClInclude>
     <ClInclude Include="..\..\include\grpc++\impl\call.h">
       <Filter>include\grpc++\impl</Filter>
@@ -191,19 +186,12 @@
     <ClInclude Include="..\..\include\grpc++\support\channel_arguments.h">
       <Filter>include\grpc++\support</Filter>
     </ClInclude>
-<<<<<<< HEAD
     <ClInclude Include="..\..\include\grpc++\support\config.h">
       <Filter>include\grpc++\support</Filter>
     </ClInclude>
     <ClInclude Include="..\..\include\grpc++\support\config_protobuf.h">
       <Filter>include\grpc++\support</Filter>
     </ClInclude>
-    <ClInclude Include="..\..\include\grpc++\support\dynamic_thread_pool.h">
-      <Filter>include\grpc++\support</Filter>
-    </ClInclude>
-    <ClInclude Include="..\..\include\grpc++\support\fixed_size_thread_pool.h">
-      <Filter>include\grpc++\support</Filter>
-    </ClInclude>
     <ClInclude Include="..\..\include\grpc++\support\slice.h">
       <Filter>include\grpc++\support</Filter>
     </ClInclude>
@@ -219,15 +207,8 @@
     <ClInclude Include="..\..\include\grpc++\support\sync_stream.h">
       <Filter>include\grpc++\support</Filter>
     </ClInclude>
-    <ClInclude Include="..\..\include\grpc++\support\thread_pool_interface.h">
-      <Filter>include\grpc++\support</Filter>
-    </ClInclude>
     <ClInclude Include="..\..\include\grpc++\support\time.h">
       <Filter>include\grpc++\support</Filter>
-=======
-    <ClInclude Include="..\..\include\grpc++\time.h">
-      <Filter>include\grpc++</Filter>
->>>>>>> 8c4549ae
     </ClInclude>
   </ItemGroup>
   <ItemGroup>
