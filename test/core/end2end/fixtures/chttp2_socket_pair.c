--- conflicted
+++ resolved
@@ -108,12 +108,7 @@
   sp_client_setup cs;
   cs.client_args = client_args;
   cs.f = f;
-<<<<<<< HEAD
-  transport =
-      grpc_create_chttp2_transport(client_args, sfd->client, NULL, 0, mdctx, 1);
-=======
   transport = grpc_create_chttp2_transport(client_args, sfd->client, mdctx, 1);
->>>>>>> 3b685b74
   client_setup_transport(&cs, transport, mdctx);
   GPR_ASSERT(f->client);
   grpc_chttp2_transport_start_reading(transport, NULL, 0);
@@ -128,15 +123,9 @@
   f->server = grpc_server_create_from_filters(NULL, 0, server_args);
   grpc_server_register_completion_queue(f->server, f->cq);
   grpc_server_start(f->server);
-<<<<<<< HEAD
-  transport =
-      grpc_create_chttp2_transport(server_args, sfd->server, NULL, 0, mdctx, 0);
-  server_setup_transport(f, transport, mdctx);
-=======
   transport = grpc_create_chttp2_transport(server_args, sfd->server, mdctx, 0);
   server_setup_transport(f, transport, mdctx);
   grpc_chttp2_transport_start_reading(transport, NULL, 0);
->>>>>>> 3b685b74
 }
 
 static void chttp2_tear_down_socketpair(grpc_end2end_test_fixture *f) {
