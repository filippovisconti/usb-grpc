#!/usr/bin/env python2.7
# Copyright 2015, Google Inc.
# All rights reserved.
#
# Redistribution and use in source and binary forms, with or without
# modification, are permitted provided that the following conditions are
# met:
#
#     * Redistributions of source code must retain the above copyright
# notice, this list of conditions and the following disclaimer.
#     * Redistributions in binary form must reproduce the above
# copyright notice, this list of conditions and the following disclaimer
# in the documentation and/or other materials provided with the
# distribution.
#     * Neither the name of Google Inc. nor the names of its
# contributors may be used to endorse or promote products derived from
# this software without specific prior written permission.
#
# THIS SOFTWARE IS PROVIDED BY THE COPYRIGHT HOLDERS AND CONTRIBUTORS
# "AS IS" AND ANY EXPRESS OR IMPLIED WARRANTIES, INCLUDING, BUT NOT
# LIMITED TO, THE IMPLIED WARRANTIES OF MERCHANTABILITY AND FITNESS FOR
# A PARTICULAR PURPOSE ARE DISCLAIMED. IN NO EVENT SHALL THE COPYRIGHT
# OWNER OR CONTRIBUTORS BE LIABLE FOR ANY DIRECT, INDIRECT, INCIDENTAL,
# SPECIAL, EXEMPLARY, OR CONSEQUENTIAL DAMAGES (INCLUDING, BUT NOT
# LIMITED TO, PROCUREMENT OF SUBSTITUTE GOODS OR SERVICES; LOSS OF USE,
# DATA, OR PROFITS; OR BUSINESS INTERRUPTION) HOWEVER CAUSED AND ON ANY
# THEORY OF LIABILITY, WHETHER IN CONTRACT, STRICT LIABILITY, OR TORT
# (INCLUDING NEGLIGENCE OR OTHERWISE) ARISING IN ANY WAY OUT OF THE USE
# OF THIS SOFTWARE, EVEN IF ADVISED OF THE POSSIBILITY OF SUCH DAMAGE.


"""Generates the appropriate build.json data for all the end2end tests."""


import yaml
import collections
import hashlib


FixtureOptions = collections.namedtuple(
    'FixtureOptions',
    'fullstack includes_proxy dns_resolver secure platforms ci_mac tracing exclude_configs')
default_unsecure_fixture_options = FixtureOptions(
    True, False, True, False, ['windows', 'linux', 'mac', 'posix'], True, False, [])
socketpair_unsecure_fixture_options = default_unsecure_fixture_options._replace(fullstack=False, dns_resolver=False)
default_secure_fixture_options = default_unsecure_fixture_options._replace(secure=True)
uds_fixture_options = default_unsecure_fixture_options._replace(dns_resolver=False, platforms=['linux', 'mac', 'posix'])
fd_unsecure_fixture_options = default_unsecure_fixture_options._replace(
    dns_resolver=False, fullstack=False, platforms=['linux', 'mac', 'posix'])


# maps fixture name to whether it requires the security library
END2END_FIXTURES = {
    'h2_compress': default_unsecure_fixture_options,
    'h2_census': default_unsecure_fixture_options,
    'h2_load_reporting': default_unsecure_fixture_options,
    'h2_fakesec': default_secure_fixture_options._replace(ci_mac=False),
    'h2_fd': fd_unsecure_fixture_options,
    'h2_full': default_unsecure_fixture_options,
    'h2_full+pipe': default_unsecure_fixture_options._replace(
        platforms=['linux']),
    'h2_full+trace': default_unsecure_fixture_options._replace(tracing=True),
<<<<<<< HEAD
    'h2_http_proxy': default_unsecure_fixture_options._replace(ci_mac=False),
    'h2_loadreporting': default_unsecure_fixture_options,
=======
>>>>>>> 1e3fdbe7
    'h2_oauth2': default_secure_fixture_options._replace(ci_mac=False),
    'h2_proxy': default_unsecure_fixture_options._replace(includes_proxy=True,
                                                          ci_mac=False),
    'h2_sockpair_1byte': socketpair_unsecure_fixture_options._replace(
        ci_mac=False, exclude_configs=['msan']),
    'h2_sockpair': socketpair_unsecure_fixture_options._replace(ci_mac=False),
    'h2_sockpair+trace': socketpair_unsecure_fixture_options._replace(
        ci_mac=False, tracing=True),
    'h2_ssl': default_secure_fixture_options,
    'h2_ssl_cert': default_secure_fixture_options,
    'h2_ssl_proxy': default_secure_fixture_options._replace(includes_proxy=True,
                                                            ci_mac=False),
    'h2_uds': uds_fixture_options,
}

TestOptions = collections.namedtuple(
    'TestOptions',
    'needs_fullstack needs_dns proxyable secure traceable cpu_cost')
default_test_options = TestOptions(False, False, True, False, True, 1.0)
connectivity_test_options = default_test_options._replace(needs_fullstack=True)

LOWCPU = 0.1

# maps test names to options
END2END_TESTS = {
    'bad_hostname': default_test_options,
    'binary_metadata': default_test_options,
    'call_creds': default_test_options._replace(secure=True),
    'cancel_after_accept': default_test_options._replace(cpu_cost=LOWCPU),
    'cancel_after_client_done': default_test_options,
    'cancel_after_invoke': default_test_options._replace(cpu_cost=LOWCPU),
    'cancel_before_invoke': default_test_options._replace(cpu_cost=LOWCPU),
    'cancel_in_a_vacuum': default_test_options._replace(cpu_cost=LOWCPU),
    'cancel_with_status': default_test_options._replace(cpu_cost=LOWCPU),
    'compressed_payload': default_test_options._replace(proxyable=False),
    'connectivity': connectivity_test_options._replace(proxyable=False,
                                                       cpu_cost=LOWCPU),
    'default_host': default_test_options._replace(needs_fullstack=True,
                                                  needs_dns=True),
    'disappearing_server': connectivity_test_options,
    'empty_batch': default_test_options,
    'filter_causes_close': default_test_options,
    'graceful_server_shutdown': default_test_options._replace(cpu_cost=LOWCPU),
    'hpack_size': default_test_options._replace(proxyable=False,
                                                traceable=False),
    'high_initial_seqno': default_test_options,
    'idempotent_request': default_test_options,
    'invoke_large_request': default_test_options,
    'large_metadata': default_test_options,
    'max_concurrent_streams': default_test_options._replace(proxyable=False),
    'max_message_length': default_test_options,
    'negative_deadline': default_test_options,
    'network_status_change': default_test_options,
    'no_op': default_test_options,
    'payload': default_test_options,
    'load_reporting_hook': default_test_options,
    'ping_pong_streaming': default_test_options,
    'ping': connectivity_test_options._replace(proxyable=False),
    'registered_call': default_test_options,
    'request_with_flags': default_test_options._replace(
        proxyable=False, cpu_cost=LOWCPU),
    'request_with_payload': default_test_options,
    'server_finishes_request': default_test_options,
    'shutdown_finishes_calls': default_test_options,
    'shutdown_finishes_tags': default_test_options,
    'simple_delayed_request': connectivity_test_options,
    'simple_metadata': default_test_options,
    'simple_request': default_test_options,
    'streaming_error_response': default_test_options,
    'trailing_metadata': default_test_options,
}


def compatible(f, t):
  if END2END_TESTS[t].needs_fullstack:
    if not END2END_FIXTURES[f].fullstack:
      return False
  if END2END_TESTS[t].needs_dns:
    if not END2END_FIXTURES[f].dns_resolver:
      return False
  if not END2END_TESTS[t].proxyable:
    if END2END_FIXTURES[f].includes_proxy:
      return False
  if not END2END_TESTS[t].traceable:
    if END2END_FIXTURES[f].tracing:
      return False
  return True


def without(l, e):
  l = l[:]
  l.remove(e)
  return l


def main():
  sec_deps = [
    'grpc_test_util',
    'grpc',
    'gpr_test_util',
    'gpr'
  ]
  unsec_deps = [
    'grpc_test_util_unsecure',
    'grpc_unsecure',
    'gpr_test_util',
    'gpr'
  ]
  json = {
      '#': 'generated with test/end2end/gen_build_json.py',
      'libs': [
          {
              'name': 'end2end_tests',
              'build': 'private',
              'language': 'c',
              'secure': True,
              'src': ['test/core/end2end/end2end_tests.c'] + [
                  'test/core/end2end/tests/%s.c' % t
                  for t in sorted(END2END_TESTS.keys())],
              'headers': ['test/core/end2end/tests/cancel_test_helpers.h',
                          'test/core/end2end/end2end_tests.h'],
              'deps': sec_deps,
              'vs_proj_dir': 'test/end2end/tests',
          }
      ] + [
          {
              'name': 'end2end_nosec_tests',
              'build': 'private',
              'language': 'c',
              'secure': False,
              'src': ['test/core/end2end/end2end_nosec_tests.c'] + [
                  'test/core/end2end/tests/%s.c' % t
                  for t in sorted(END2END_TESTS.keys())
                  if not END2END_TESTS[t].secure],
              'headers': ['test/core/end2end/tests/cancel_test_helpers.h',
                          'test/core/end2end/end2end_tests.h'],
              'deps': unsec_deps,
              'vs_proj_dir': 'test/end2end/tests',
          }
      ],
      'targets': [
          {
              'name': '%s_test' % f,
              'build': 'test',
              'language': 'c',
              'run': False,
              'src': ['test/core/end2end/fixtures/%s.c' % f],
              'platforms': END2END_FIXTURES[f].platforms,
              'ci_platforms': (END2END_FIXTURES[f].platforms
                               if END2END_FIXTURES[f].ci_mac else without(
                                   END2END_FIXTURES[f].platforms, 'mac')),
              'deps': [
                  'end2end_tests'
              ] + sec_deps,
              'vs_proj_dir': 'test/end2end/fixtures',
          }
          for f in sorted(END2END_FIXTURES.keys())
      ] + [
          {
              'name': '%s_nosec_test' % f,
              'build': 'test',
              'language': 'c',
              'secure': 'no',
              'src': ['test/core/end2end/fixtures/%s.c' % f],
              'run': False,
              'platforms': END2END_FIXTURES[f].platforms,
              'ci_platforms': (END2END_FIXTURES[f].platforms
                               if END2END_FIXTURES[f].ci_mac else without(
                                   END2END_FIXTURES[f].platforms, 'mac')),
              'deps': [
                  'end2end_nosec_tests'
              ] + unsec_deps,
              'vs_proj_dir': 'test/end2end/fixtures',
          }
          for f in sorted(END2END_FIXTURES.keys())
          if not END2END_FIXTURES[f].secure
      ],
      'tests': [
          {
              'name': '%s_test' % f,
              'args': [t],
              'exclude_configs': [],
              'platforms': END2END_FIXTURES[f].platforms,
              'ci_platforms': (END2END_FIXTURES[f].platforms
                               if END2END_FIXTURES[f].ci_mac else without(
                                   END2END_FIXTURES[f].platforms, 'mac')),
              'flaky': False,
              'language': 'c',
              'cpu_cost': END2END_TESTS[t].cpu_cost,
          }
          for f in sorted(END2END_FIXTURES.keys())
          for t in sorted(END2END_TESTS.keys()) if compatible(f, t)
      ] + [
          {
              'name': '%s_nosec_test' % f,
              'args': [t],
              'exclude_configs': END2END_FIXTURES[f].exclude_configs,
              'platforms': END2END_FIXTURES[f].platforms,
              'ci_platforms': (END2END_FIXTURES[f].platforms
                               if END2END_FIXTURES[f].ci_mac else without(
                                   END2END_FIXTURES[f].platforms, 'mac')),
              'flaky': False,
              'language': 'c',
              'cpu_cost': END2END_TESTS[t].cpu_cost,
          }
          for f in sorted(END2END_FIXTURES.keys())
          if not END2END_FIXTURES[f].secure
          for t in sorted(END2END_TESTS.keys())
          if compatible(f, t) and not END2END_TESTS[t].secure
      ],
      'core_end2end_tests': dict(
          (t, END2END_TESTS[t].secure)
          for t in END2END_TESTS.keys()
      )
  }
  print yaml.dump(json)


if __name__ == '__main__':
  main()<|MERGE_RESOLUTION|>--- conflicted
+++ resolved
@@ -60,11 +60,7 @@
     'h2_full+pipe': default_unsecure_fixture_options._replace(
         platforms=['linux']),
     'h2_full+trace': default_unsecure_fixture_options._replace(tracing=True),
-<<<<<<< HEAD
     'h2_http_proxy': default_unsecure_fixture_options._replace(ci_mac=False),
-    'h2_loadreporting': default_unsecure_fixture_options,
-=======
->>>>>>> 1e3fdbe7
     'h2_oauth2': default_secure_fixture_options._replace(ci_mac=False),
     'h2_proxy': default_unsecure_fixture_options._replace(includes_proxy=True,
                                                           ci_mac=False),
