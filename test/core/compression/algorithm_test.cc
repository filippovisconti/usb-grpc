--- conflicted
+++ resolved
@@ -50,7 +50,6 @@
     mdstr = grpc_slice_from_copied_string(name);
     GPR_ASSERT(grpc_slice_eq(mdstr, grpc_compression_algorithm_slice(parsed)));
     GPR_ASSERT(parsed == grpc_compression_algorithm_from_slice(mdstr));
-<<<<<<< HEAD
     if (parsed == 0) {
       continue;
     } else if (grpc_compression_algorithm_is_message(parsed)) {
@@ -71,16 +70,8 @@
       GPR_ASSERT(
           grpc_slice_eq(GRPC_MDKEY(mdelem), GRPC_MDSTR_CONTENT_ENCODING));
     }
-    grpc_slice_unref_internal(&exec_ctx, mdstr);
-    GRPC_MDELEM_UNREF(&exec_ctx, mdelem);
-    grpc_exec_ctx_finish(&exec_ctx);
-=======
-    mdelem = grpc_compression_encoding_mdelem(parsed);
-    GPR_ASSERT(grpc_slice_eq(GRPC_MDVALUE(mdelem), mdstr));
-    GPR_ASSERT(grpc_slice_eq(GRPC_MDKEY(mdelem), GRPC_MDSTR_GRPC_ENCODING));
     grpc_slice_unref_internal(mdstr);
     GRPC_MDELEM_UNREF(mdelem);
->>>>>>> 94e676e1
   }
 
   /* test failure */
