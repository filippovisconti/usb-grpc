/*
 *
 * Copyright 2014, Google Inc.
 * All rights reserved.
 *
 * Redistribution and use in source and binary forms, with or without
 * modification, are permitted provided that the following conditions are
 * met:
 *
 *     * Redistributions of source code must retain the above copyright
 * notice, this list of conditions and the following disclaimer.
 *     * Redistributions in binary form must reproduce the above
 * copyright notice, this list of conditions and the following disclaimer
 * in the documentation and/or other materials provided with the
 * distribution.
 *     * Neither the name of Google Inc. nor the names of its
 * contributors may be used to endorse or promote products derived from
 * this software without specific prior written permission.
 *
 * THIS SOFTWARE IS PROVIDED BY THE COPYRIGHT HOLDERS AND CONTRIBUTORS
 * "AS IS" AND ANY EXPRESS OR IMPLIED WARRANTIES, INCLUDING, BUT NOT
 * LIMITED TO, THE IMPLIED WARRANTIES OF MERCHANTABILITY AND FITNESS FOR
 * A PARTICULAR PURPOSE ARE DISCLAIMED. IN NO EVENT SHALL THE COPYRIGHT
 * OWNER OR CONTRIBUTORS BE LIABLE FOR ANY DIRECT, INDIRECT, INCIDENTAL,
 * SPECIAL, EXEMPLARY, OR CONSEQUENTIAL DAMAGES (INCLUDING, BUT NOT
 * LIMITED TO, PROCUREMENT OF SUBSTITUTE GOODS OR SERVICES; LOSS OF USE,
 * DATA, OR PROFITS; OR BUSINESS INTERRUPTION) HOWEVER CAUSED AND ON ANY
 * THEORY OF LIABILITY, WHETHER IN CONTRACT, STRICT LIABILITY, OR TORT
 * (INCLUDING NEGLIGENCE OR OTHERWISE) ARISING IN ANY WAY OUT OF THE USE
 * OF THIS SOFTWARE, EVEN IF ADVISED OF THE POSSIBILITY OF SUCH DAMAGE.
 *
 */

#include <cassert>
#include <memory>
#include <string>
#include <thread>
#include <vector>
#include <sstream>

#include <grpc/grpc.h>
#include <grpc/support/histogram.h>
#include <grpc/support/log.h>
#include <google/gflags.h>
#include <grpc++/client_context.h>
#include <grpc++/status.h>
#include "test/cpp/util/create_test_channel.h"
#include "test/cpp/qps/qpstest.pb.h"

DEFINE_bool(enable_ssl, false, "Whether to use ssl/tls.");
DEFINE_int32(server_port, 0, "Server port.");
DEFINE_string(server_host, "127.0.0.1", "Server host.");
DEFINE_int32(client_threads, 4, "Number of client threads.");

// We have a configurable number of channels for sending RPCs.
// RPCs are sent round-robin on the available channels by the
// various threads. Interesting cases are 1 global channel or
// 1 per-thread channel, but we can support any number.
// The channels are assigned round-robin on an RPC by RPC basis
// rather than just at initialization time in order to also measure the
// impact of cache thrashing caused by channel changes. This is an issue
// if you are not in one of the above "interesting cases"
DEFINE_int32(client_channels, 4, "Number of client channels.");

DEFINE_int32(num_rpcs, 1000, "Number of RPCs per thread.");
DEFINE_int32(payload_size, 1, "Payload size in bytes");

// Alternatively, specify parameters for test as a workload so that multiple
// tests are initiated back-to-back. This is convenient for keeping a borg
// allocation consistent. This is a space-separated list of
// [threads channels num_rpcs payload_size ]*
DEFINE_string(workload, "", "Workload parameters");

using grpc::ChannelInterface;
using grpc::CreateTestChannel;
using grpc::testing::ServerStats;
using grpc::testing::SimpleRequest;
using grpc::testing::SimpleResponse;
using grpc::testing::StatsRequest;
using grpc::testing::TestService;

static double now() {
  gpr_timespec tv = gpr_now();
  return 1e9 * tv.tv_sec + tv.tv_nsec;
}

void RunTest(const int client_threads, const int client_channels,
             const int num_rpcs, const int payload_size) {
  gpr_log(GPR_INFO,
          "QPS test with parameters\n"
          "enable_ssl = %d\n"
          "client_channels = %d\n"
          "client_threads = %d\n"
          "num_rpcs = %d\n"
          "payload_size = %d\n"
          "server_host:server_port = %s:%d\n\n",
          FLAGS_enable_ssl, client_channels, client_threads, num_rpcs,
          payload_size, FLAGS_server_host.c_str(), FLAGS_server_port);

  std::ostringstream oss;
  oss << FLAGS_server_host << ":" << FLAGS_server_port;

  class ClientChannelInfo {
   public:
    explicit ClientChannelInfo(const grpc::string &server)
        : channel_(CreateTestChannel(server, FLAGS_enable_ssl)),
          stub_(TestService::NewStub(channel_)) {}
    ChannelInterface *get_channel() { return channel_.get(); }
    TestService::Stub *get_stub() { return stub_.get(); }

   private:
    std::shared_ptr<ChannelInterface> channel_;
    std::unique_ptr<TestService::Stub> stub_;
  };

  std::vector<ClientChannelInfo> channels;
  for (int i = 0; i < client_channels; i++) {
    channels.push_back(ClientChannelInfo(oss.str()));
  }

  std::vector<std::thread> threads;  // Will add threads when ready to execute
  std::vector<::gpr_histogram *> thread_stats(client_threads);

  TestService::Stub *stub_stats = channels[0].get_stub();
  grpc::ClientContext context_stats_begin;
  StatsRequest stats_request;
  ServerStats server_stats_begin;
  stats_request.set_test_num(0);
  grpc::Status status_beg = stub_stats->CollectServerStats(
      &context_stats_begin, stats_request, &server_stats_begin);

  for (int i = 0; i < client_threads; i++) {
    gpr_histogram *hist = gpr_histogram_create(0.01, 60e9);
    GPR_ASSERT(hist != NULL);
    thread_stats[i] = hist;

    threads.push_back(std::thread(
        [hist, client_threads, client_channels, num_rpcs, payload_size,
         &channels](int channel_num) {
          SimpleRequest request;
          SimpleResponse response;
          request.set_response_type(grpc::testing::PayloadType::COMPRESSABLE);
          request.set_response_size(payload_size);

          for (int j = 0; j < num_rpcs; j++) {
            TestService::Stub *stub = channels[channel_num].get_stub();
            double start = now();
            grpc::ClientContext context;
            grpc::Status s = stub->UnaryCall(&context, request, &response);
            gpr_histogram_add(hist, now() - start);

            GPR_ASSERT((s.code() == grpc::StatusCode::OK) &&
                       (response.payload().type() ==
                        grpc::testing::PayloadType::COMPRESSABLE) &&
                       (response.payload().body().length() ==
                        static_cast<size_t>(payload_size)));

            // Now do runtime round-robin assignment of the next channel number
            channel_num += client_threads;
            channel_num %= client_channels;
          }
        },
        i % client_channels));
  }

  gpr_histogram *hist = gpr_histogram_create(0.01, 60e9);
  GPR_ASSERT(hist != NULL);
  for (auto &t : threads) {
    t.join();
  }
  for (int i = 0; i < client_threads; i++) {
    gpr_histogram *h = thread_stats[i];
<<<<<<< HEAD
    gpr_log(GPR_INFO, "latency at thread %d (50/95/99/99.9): %f/%f/%f/%f", i,
            gpr_histogram_percentile(h, 50), gpr_histogram_percentile(h, 95),
            gpr_histogram_percentile(h, 99), gpr_histogram_percentile(h, 99.9));
=======
    gpr_log(GPR_INFO, "latency at thread %d (50/90/95/99/99.9): %f/%f/%f/%f/%f",
            i, gpr_histogram_percentile(h, 50), gpr_histogram_percentile(h, 90),
            gpr_histogram_percentile(h, 95), gpr_histogram_percentile(h, 99),
            gpr_histogram_percentile(h, 99.9));
>>>>>>> 52d43890
    gpr_histogram_merge(hist, h);
    gpr_histogram_destroy(h);
  }

  gpr_log(
      GPR_INFO,
      "latency across %d threads with %d channels and %d payload "
      "(50/90/95/99/99.9): %f / %f / %f / %f / %f",
      client_threads, client_channels, payload_size,
      gpr_histogram_percentile(hist, 50), gpr_histogram_percentile(hist, 90),
      gpr_histogram_percentile(hist, 95), gpr_histogram_percentile(hist, 99),
      gpr_histogram_percentile(hist, 99.9));
  gpr_histogram_destroy(hist);

  grpc::ClientContext context_stats_end;
  ServerStats server_stats_end;
  grpc::Status status_end = stub_stats->CollectServerStats(
      &context_stats_end, stats_request, &server_stats_end);

  double elapsed = server_stats_end.time_now() - server_stats_begin.time_now();
  int total_rpcs = client_threads * num_rpcs;
  double utime = server_stats_end.time_user() - server_stats_begin.time_user();
  double stime =
      server_stats_end.time_system() - server_stats_begin.time_system();
  gpr_log(GPR_INFO,
          "Elapsed time: %.3f\n"
          "RPC Count: %d\n"
          "QPS: %.3f\n"
          "System time: %.3f\n"
          "User time: %.3f\n"
          "Resource usage: %.1f%%\n",
          elapsed, total_rpcs, total_rpcs / elapsed, stime, utime,
          (stime + utime) / elapsed * 100.0);
}

int main(int argc, char **argv) {
  grpc_init();
  google::ParseCommandLineFlags(&argc, &argv, true);

  GPR_ASSERT(FLAGS_server_port);

  if (FLAGS_workload.length() == 0) {
    RunTest(FLAGS_client_threads, FLAGS_client_channels, FLAGS_num_rpcs,
            FLAGS_payload_size);
  } else {
    std::istringstream workload(FLAGS_workload);
    int client_threads, client_channels, num_rpcs, payload_size;
    workload >> client_threads;
    while (!workload.eof()) {
      workload >> client_channels >> num_rpcs >> payload_size;
      RunTest(client_threads, client_channels, num_rpcs, payload_size);
      workload >> client_threads;
    }
    gpr_log(GPR_INFO, "Done with specified workload.");
  }

  grpc_shutdown();
  return 0;
}<|MERGE_RESOLUTION|>--- conflicted
+++ resolved
@@ -170,16 +170,10 @@
   }
   for (int i = 0; i < client_threads; i++) {
     gpr_histogram *h = thread_stats[i];
-<<<<<<< HEAD
-    gpr_log(GPR_INFO, "latency at thread %d (50/95/99/99.9): %f/%f/%f/%f", i,
-            gpr_histogram_percentile(h, 50), gpr_histogram_percentile(h, 95),
-            gpr_histogram_percentile(h, 99), gpr_histogram_percentile(h, 99.9));
-=======
     gpr_log(GPR_INFO, "latency at thread %d (50/90/95/99/99.9): %f/%f/%f/%f/%f",
             i, gpr_histogram_percentile(h, 50), gpr_histogram_percentile(h, 90),
             gpr_histogram_percentile(h, 95), gpr_histogram_percentile(h, 99),
             gpr_histogram_percentile(h, 99.9));
->>>>>>> 52d43890
     gpr_histogram_merge(hist, h);
     gpr_histogram_destroy(h);
   }
