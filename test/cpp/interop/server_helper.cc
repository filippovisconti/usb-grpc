--- conflicted
+++ resolved
@@ -64,12 +64,11 @@
     const ::grpc::ServerContext& context)
     : context_(context) {}
 
-<<<<<<< HEAD
 grpc_compression_algorithm
 InteropContextInspector::GetCallCompressionAlgorithm() const {
   return grpc_call_get_compression_algorithm(context_.call_);
 }
-=======
+
 std::shared_ptr<const AuthContext> InteropContextInspector::GetAuthContext()
     const {
   return context_.auth_context();
@@ -79,6 +78,5 @@
   return context_.IsCancelled();
 }
 
->>>>>>> 40d808ff
 }  // namespace testing
 }  // namespace grpc