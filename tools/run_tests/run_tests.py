--- conflicted
+++ resolved
@@ -75,12 +75,8 @@
 
 
 _POLLING_STRATEGIES = {
-<<<<<<< HEAD
-  'linux': ['epollex', 'epollsig', 'poll', 'poll-cv']
-=======
-  'linux': ['epollsig', 'poll', 'poll-cv'],
->>>>>>> 53c2bbde
-# TODO(ctiller, sreecha): enable epoll1, epollex, epoll-thread-pool
+  'linux': ['epollex', 'epollsig', 'poll', 'poll-cv'],
+# TODO(ctiller, sreecha): enable epoll1, epoll-thread-pool
   'mac': ['poll'],
 }
 
