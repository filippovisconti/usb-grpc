--- conflicted
+++ resolved
@@ -28,11 +28,7 @@
 @rem OF THIS SOFTWARE, EVEN IF ADVISED OF THE POSSIBILITY OF SUCH DAMAGE.
 
 @rem Current package versions
-<<<<<<< HEAD
 set VERSION=1.4.0-dev
-=======
-set VERSION=1.3.3
->>>>>>> 0bb3986f
 
 @rem Adjust the location of nuget.exe
 set NUGET=C:\nuget\nuget.exe
