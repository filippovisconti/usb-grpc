/*
 *
 * Copyright 2015, Google Inc.
 * All rights reserved.
 *
 * Redistribution and use in source and binary forms, with or without
 * modification, are permitted provided that the following conditions are
 * met:
 *
 *     * Redistributions of source code must retain the above copyright
 * notice, this list of conditions and the following disclaimer.
 *     * Redistributions in binary form must reproduce the above
 * copyright notice, this list of conditions and the following disclaimer
 * in the documentation and/or other materials provided with the
 * distribution.
 *     * Neither the name of Google Inc. nor the names of its
 * contributors may be used to endorse or promote products derived from
 * this software without specific prior written permission.
 *
 * THIS SOFTWARE IS PROVIDED BY THE COPYRIGHT HOLDERS AND CONTRIBUTORS
 * "AS IS" AND ANY EXPRESS OR IMPLIED WARRANTIES, INCLUDING, BUT NOT
 * LIMITED TO, THE IMPLIED WARRANTIES OF MERCHANTABILITY AND FITNESS FOR
 * A PARTICULAR PURPOSE ARE DISCLAIMED. IN NO EVENT SHALL THE COPYRIGHT
 * OWNER OR CONTRIBUTORS BE LIABLE FOR ANY DIRECT, INDIRECT, INCIDENTAL,
 * SPECIAL, EXEMPLARY, OR CONSEQUENTIAL DAMAGES (INCLUDING, BUT NOT
 * LIMITED TO, PROCUREMENT OF SUBSTITUTE GOODS OR SERVICES; LOSS OF USE,
 * DATA, OR PROFITS; OR BUSINESS INTERRUPTION) HOWEVER CAUSED AND ON ANY
 * THEORY OF LIABILITY, WHETHER IN CONTRACT, STRICT LIABILITY, OR TORT
 * (INCLUDING NEGLIGENCE OR OTHERWISE) ARISING IN ANY WAY OUT OF THE USE
 * OF THIS SOFTWARE, EVEN IF ADVISED OF THE POSSIBILITY OF SUCH DAMAGE.
 *
 */

#ifndef NET_GRPC_NODE_CALL_H_
#define NET_GRPC_NODE_CALL_H_

#include <memory>
#include <vector>

#include <node.h>
#include <nan.h>
#include "grpc/grpc.h"
#include "grpc/support/log.h"

#include "channel.h"


namespace grpc {
namespace node {

using std::unique_ptr;
using std::shared_ptr;

typedef Nan::Persistent<v8::Value, Nan::CopyablePersistentTraits<v8::Value>> PersistentValue;

/**
 * Helper function for throwing errors with a grpc_call_error value.
 * Modified from the answer by Gus Goose to
 * http://stackoverflow.com/questions/31794200.
 */
inline v8::Local<v8::Value> nanErrorWithCode(const char *msg,
                                             grpc_call_error code) {
  Nan::EscapableHandleScope scope;
    v8::Local<v8::Object> err = Nan::Error(msg).As<v8::Object>();
    Nan::Set(err, Nan::New("code").ToLocalChecked(), Nan::New<v8::Uint32>(code));
    return scope.Escape(err);
}

v8::Local<v8::Value> ParseMetadata(const grpc_metadata_array *metadata_array);

struct Resources {
  std::vector<unique_ptr<Nan::Utf8String> > strings;
  std::vector<unique_ptr<PersistentValue> > handles;
};

class Op {
 public:
<<<<<<< HEAD
  virtual v8::Local<v8::Value> GetNodeValue() const = 0;
  virtual bool ParseOp(v8::Local<v8::Value> value, grpc_op *out,
=======
  virtual ~Op();
  virtual v8::Handle<v8::Value> GetNodeValue() const = 0;
  virtual bool ParseOp(v8::Handle<v8::Value> value, grpc_op *out,
>>>>>>> 1965810e
                       shared_ptr<Resources> resources) = 0;
  v8::Local<v8::Value> GetOpType() const;

 protected:
  virtual std::string GetTypeString() const = 0;
};

typedef std::vector<unique_ptr<Op>> OpVec;
struct tag {
  tag(Nan::Callback *callback, OpVec *ops,
      shared_ptr<Resources> resources);
  ~tag();
  Nan::Callback *callback;
  OpVec *ops;
  shared_ptr<Resources> resources;
};

v8::Local<v8::Value> GetTagNodeValue(void *tag);

Nan::Callback *GetTagCallback(void *tag);

void DestroyTag(void *tag);

/* Wrapper class for grpc_call structs. */
class Call : public Nan::ObjectWrap {
 public:
  static void Init(v8::Local<v8::Object> exports);
  static bool HasInstance(v8::Local<v8::Value> val);
  /* Wrap a grpc_call struct in a javascript object */
  static v8::Local<v8::Value> WrapStruct(grpc_call *call);

 private:
  explicit Call(grpc_call *call);
  ~Call();

  // Prevent copying
  Call(const Call &);
  Call &operator=(const Call &);

  static NAN_METHOD(New);
  static NAN_METHOD(StartBatch);
  static NAN_METHOD(Cancel);
  static NAN_METHOD(CancelWithStatus);
  static NAN_METHOD(GetPeer);
  static Nan::Callback *constructor;
  // Used for typechecking instances of this javascript class
  static Nan::Persistent<v8::FunctionTemplate> fun_tpl;

  grpc_call *wrapped_call;
};

}  // namespace node
}  // namespace grpc

#endif  // NET_GRPC_NODE_CALL_H_<|MERGE_RESOLUTION|>--- conflicted
+++ resolved
@@ -75,15 +75,10 @@
 
 class Op {
  public:
-<<<<<<< HEAD
   virtual v8::Local<v8::Value> GetNodeValue() const = 0;
   virtual bool ParseOp(v8::Local<v8::Value> value, grpc_op *out,
-=======
+                       shared_ptr<Resources> resources) = 0;
   virtual ~Op();
-  virtual v8::Handle<v8::Value> GetNodeValue() const = 0;
-  virtual bool ParseOp(v8::Handle<v8::Value> value, grpc_op *out,
->>>>>>> 1965810e
-                       shared_ptr<Resources> resources) = 0;
   v8::Local<v8::Value> GetOpType() const;
 
  protected:
