--- conflicted
+++ resolved
@@ -681,27 +681,10 @@
 extern grpc_core::Tracer grpc_http_trace;
 extern grpc_core::Tracer grpc_flowctl_trace;
 
-<<<<<<< HEAD
-#ifndef NDEBUG
-#define GRPC_FLOW_CONTROL_IF_TRACING(stmt) \
-  if (!(grpc_flowctl_trace.enabled()))     \
-    ;                                      \
-  else                                     \
-  stmt
-#else
-#define GRPC_FLOW_CONTROL_IF_TRACING(stmt)
-#endif
-
-#define GRPC_CHTTP2_IF_TRACING(stmt) \
-  if (!(grpc_http_trace.enabled()))  \
-    ;                                \
-  else                               \
-=======
 #define GRPC_CHTTP2_IF_TRACING(stmt)      \
   if (!(GRPC_TRACER_ON(grpc_http_trace))) \
     ;                                     \
   else                                    \
->>>>>>> dcd7e80f
   stmt
 
 void grpc_chttp2_fake_status(grpc_exec_ctx *exec_ctx, grpc_chttp2_transport *t,
