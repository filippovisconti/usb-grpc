/*
 *
 * Copyright 2015, Google Inc.
 * All rights reserved.
 *
 * Redistribution and use in source and binary forms, with or without
 * modification, are permitted provided that the following conditions are
 * met:
 *
 *     * Redistributions of source code must retain the above copyright
 * notice, this list of conditions and the following disclaimer.
 *     * Redistributions in binary form must reproduce the above
 * copyright notice, this list of conditions and the following disclaimer
 * in the documentation and/or other materials provided with the
 * distribution.
 *     * Neither the name of Google Inc. nor the names of its
 * contributors may be used to endorse or promote products derived from
 * this software without specific prior written permission.
 *
 * THIS SOFTWARE IS PROVIDED BY THE COPYRIGHT HOLDERS AND CONTRIBUTORS
 * "AS IS" AND ANY EXPRESS OR IMPLIED WARRANTIES, INCLUDING, BUT NOT
 * LIMITED TO, THE IMPLIED WARRANTIES OF MERCHANTABILITY AND FITNESS FOR
 * A PARTICULAR PURPOSE ARE DISCLAIMED. IN NO EVENT SHALL THE COPYRIGHT
 * OWNER OR CONTRIBUTORS BE LIABLE FOR ANY DIRECT, INDIRECT, INCIDENTAL,
 * SPECIAL, EXEMPLARY, OR CONSEQUENTIAL DAMAGES (INCLUDING, BUT NOT
 * LIMITED TO, PROCUREMENT OF SUBSTITUTE GOODS OR SERVICES; LOSS OF USE,
 * DATA, OR PROFITS; OR BUSINESS INTERRUPTION) HOWEVER CAUSED AND ON ANY
 * THEORY OF LIABILITY, WHETHER IN CONTRACT, STRICT LIABILITY, OR TORT
 * (INCLUDING NEGLIGENCE OR OTHERWISE) ARISING IN ANY WAY OUT OF THE USE
 * OF THIS SOFTWARE, EVEN IF ADVISED OF THE POSSIBILITY OF SUCH DAMAGE.
 *
 */

#include "src/core/ext/client_channel/client_channel.h"

#include <stdbool.h>
#include <stdio.h>
#include <string.h>

#include <grpc/support/alloc.h>
#include <grpc/support/log.h>
#include <grpc/support/string_util.h>
#include <grpc/support/sync.h>
#include <grpc/support/useful.h>

#include "src/core/ext/client_channel/http_connect_handshaker.h"
#include "src/core/ext/client_channel/lb_policy_registry.h"
#include "src/core/ext/client_channel/proxy_mapper_registry.h"
#include "src/core/ext/client_channel/resolver_registry.h"
#include "src/core/ext/client_channel/subchannel.h"
#include "src/core/lib/channel/channel_args.h"
#include "src/core/lib/channel/connected_channel.h"
#include "src/core/lib/channel/deadline_filter.h"
#include "src/core/lib/iomgr/combiner.h"
#include "src/core/lib/iomgr/iomgr.h"
#include "src/core/lib/iomgr/polling_entity.h"
#include "src/core/lib/profiling/timers.h"
#include "src/core/lib/slice/slice_internal.h"
#include "src/core/lib/support/string.h"
#include "src/core/lib/surface/channel.h"
#include "src/core/lib/transport/connectivity_state.h"
#include "src/core/lib/transport/metadata.h"
#include "src/core/lib/transport/metadata_batch.h"
#include "src/core/lib/transport/service_config.h"
#include "src/core/lib/transport/static_metadata.h"

/* Client channel implementation */

/*************************************************************************
 * METHOD-CONFIG TABLE
 */

typedef enum {
  WAIT_FOR_READY_UNSET,
  WAIT_FOR_READY_FALSE,
  WAIT_FOR_READY_TRUE
} wait_for_ready_value;

typedef struct method_parameters {
  gpr_timespec timeout;
  wait_for_ready_value wait_for_ready;
} method_parameters;

static void *method_parameters_copy(void *value) {
  void *new_value = gpr_malloc(sizeof(method_parameters));
  memcpy(new_value, value, sizeof(method_parameters));
  return new_value;
}

static void method_parameters_free(grpc_exec_ctx *exec_ctx, void *p) {
  gpr_free(p);
}

static const grpc_slice_hash_table_vtable method_parameters_vtable = {
    method_parameters_free, method_parameters_copy};

static void *method_parameters_create_from_json(const grpc_json *json) {
  wait_for_ready_value wait_for_ready = WAIT_FOR_READY_UNSET;
  gpr_timespec timeout = {0, 0, GPR_TIMESPAN};
  for (grpc_json *field = json->child; field != NULL; field = field->next) {
    if (field->key == NULL) continue;
    if (strcmp(field->key, "waitForReady") == 0) {
      if (wait_for_ready != WAIT_FOR_READY_UNSET) return NULL;  // Duplicate.
      if (field->type != GRPC_JSON_TRUE && field->type != GRPC_JSON_FALSE) {
        return NULL;
      }
      wait_for_ready = field->type == GRPC_JSON_TRUE ? WAIT_FOR_READY_TRUE
                                                     : WAIT_FOR_READY_FALSE;
    } else if (strcmp(field->key, "timeout") == 0) {
      if (timeout.tv_sec > 0 || timeout.tv_nsec > 0) return NULL;  // Duplicate.
      if (field->type != GRPC_JSON_STRING) return NULL;
      size_t len = strlen(field->value);
      if (field->value[len - 1] != 's') return NULL;
      char *buf = gpr_strdup(field->value);
      buf[len - 1] = '\0';  // Remove trailing 's'.
      char *decimal_point = strchr(buf, '.');
      if (decimal_point != NULL) {
        *decimal_point = '\0';
        timeout.tv_nsec = gpr_parse_nonnegative_int(decimal_point + 1);
        if (timeout.tv_nsec == -1) {
          gpr_free(buf);
          return NULL;
        }
        // There should always be exactly 3, 6, or 9 fractional digits.
        int multiplier = 1;
        switch (strlen(decimal_point + 1)) {
          case 9:
            break;
          case 6:
            multiplier *= 1000;
            break;
          case 3:
            multiplier *= 1000000;
            break;
          default:  // Unsupported number of digits.
            gpr_free(buf);
            return NULL;
        }
        timeout.tv_nsec *= multiplier;
      }
      timeout.tv_sec = gpr_parse_nonnegative_int(buf);
      if (timeout.tv_sec == -1) return NULL;
      gpr_free(buf);
    }
  }
  method_parameters *value = gpr_malloc(sizeof(method_parameters));
  value->timeout = timeout;
  value->wait_for_ready = wait_for_ready;
  return value;
}

/*************************************************************************
 * CHANNEL-WIDE FUNCTIONS
 */

typedef struct client_channel_channel_data {
  /** resolver for this channel */
  grpc_resolver *resolver;
  /** have we started resolving this channel */
  bool started_resolving;
  /** client channel factory */
  grpc_client_channel_factory *client_channel_factory;

  /** combiner protecting all variables below in this data structure */
  grpc_combiner *combiner;
  /** currently active load balancer */
  grpc_lb_policy *lb_policy;
  /** maps method names to method_parameters structs */
  grpc_slice_hash_table *method_params_table;
  /** incoming resolver result - set by resolver.next() */
  grpc_channel_args *resolver_result;
  /** a list of closures that are all waiting for config to come in */
  grpc_closure_list waiting_for_config_closures;
  /** resolver callback */
  grpc_closure on_resolver_result_changed;
  /** connectivity state being tracked */
  grpc_connectivity_state_tracker state_tracker;
  /** when an lb_policy arrives, should we try to exit idle */
  bool exit_idle_when_lb_policy_arrives;
  /** owning stack */
  grpc_channel_stack *owning_stack;
  /** interested parties (owned) */
  grpc_pollset_set *interested_parties;

  /* the following properties are guarded by a mutex since API's require them
     to be instantaniously available */
  gpr_mu info_mu;
  char *info_lb_policy_name;
  /** service config in JSON form */
  char *info_service_config_json;
} channel_data;

/** We create one watcher for each new lb_policy that is returned from a
    resolver, to watch for state changes from the lb_policy. When a state
    change is seen, we update the channel, and create a new watcher. */
typedef struct {
  channel_data *chand;
  grpc_closure on_changed;
  grpc_connectivity_state state;
  grpc_lb_policy *lb_policy;
} lb_policy_connectivity_watcher;

static void watch_lb_policy(grpc_exec_ctx *exec_ctx, channel_data *chand,
                            grpc_lb_policy *lb_policy,
                            grpc_connectivity_state current_state);

static void set_channel_connectivity_state_locked(grpc_exec_ctx *exec_ctx,
                                                  channel_data *chand,
                                                  grpc_connectivity_state state,
                                                  grpc_error *error,
                                                  const char *reason) {
  if ((state == GRPC_CHANNEL_TRANSIENT_FAILURE ||
       state == GRPC_CHANNEL_SHUTDOWN) &&
      chand->lb_policy != NULL) {
    /* cancel picks with wait_for_ready=false */
    grpc_lb_policy_cancel_picks(
        exec_ctx, chand->lb_policy,
        /* mask= */ GRPC_INITIAL_METADATA_WAIT_FOR_READY,
        /* check= */ 0, GRPC_ERROR_REF(error));
  }
  grpc_connectivity_state_set(exec_ctx, &chand->state_tracker, state, error,
                              reason);
}

static void on_lb_policy_state_changed_locked(grpc_exec_ctx *exec_ctx,
                                              void *arg, grpc_error *error) {
  lb_policy_connectivity_watcher *w = arg;
  grpc_connectivity_state publish_state = w->state;
  /* check if the notification is for the latest policy */
  if (w->lb_policy == w->chand->lb_policy) {
    if (publish_state == GRPC_CHANNEL_SHUTDOWN && w->chand->resolver != NULL) {
      publish_state = GRPC_CHANNEL_TRANSIENT_FAILURE;
<<<<<<< HEAD
      grpc_resolver_channel_saw_error_locked(exec_ctx, w->chand->resolver);
=======
      grpc_resolver_channel_saw_error(exec_ctx, w->chand->resolver);
>>>>>>> 9596d6b1
      GRPC_LB_POLICY_UNREF(exec_ctx, w->chand->lb_policy, "channel");
      w->chand->lb_policy = NULL;
    }
    set_channel_connectivity_state_locked(exec_ctx, w->chand, publish_state,
                                          GRPC_ERROR_REF(error), "lb_changed");
    if (w->state != GRPC_CHANNEL_SHUTDOWN) {
      watch_lb_policy(exec_ctx, w->chand, w->lb_policy, w->state);
    }
  }

  GRPC_CHANNEL_STACK_UNREF(exec_ctx, w->chand->owning_stack, "watch_lb_policy");
  gpr_free(w);
}

static void watch_lb_policy(grpc_exec_ctx *exec_ctx, channel_data *chand,
                            grpc_lb_policy *lb_policy,
                            grpc_connectivity_state current_state) {
  lb_policy_connectivity_watcher *w = gpr_malloc(sizeof(*w));
  GRPC_CHANNEL_STACK_REF(chand->owning_stack, "watch_lb_policy");

  w->chand = chand;
  grpc_closure_init(&w->on_changed, on_lb_policy_state_changed_locked, w,
                    grpc_combiner_scheduler(chand->combiner, false));
  w->state = current_state;
  w->lb_policy = lb_policy;
  grpc_lb_policy_notify_on_state_change(exec_ctx, lb_policy, &w->state,
                                        &w->on_changed);
}

static void on_resolver_result_changed_locked(grpc_exec_ctx *exec_ctx,
                                              void *arg, grpc_error *error) {
  channel_data *chand = arg;
  char *lb_policy_name = NULL;
  grpc_lb_policy *lb_policy = NULL;
  grpc_lb_policy *old_lb_policy;
  grpc_slice_hash_table *method_params_table = NULL;
  grpc_connectivity_state state = GRPC_CHANNEL_TRANSIENT_FAILURE;
  bool exit_idle = false;
  grpc_error *state_error = GRPC_ERROR_CREATE("No load balancing policy");
  char *service_config_json = NULL;

  if (chand->resolver_result != NULL) {
    // Find LB policy name.
    const grpc_arg *channel_arg =
        grpc_channel_args_find(chand->resolver_result, GRPC_ARG_LB_POLICY_NAME);
    if (channel_arg != NULL) {
      GPR_ASSERT(channel_arg->type == GRPC_ARG_STRING);
      lb_policy_name = channel_arg->value.string;
    }
    // Special case: If all of the addresses are balancer addresses,
    // assume that we should use the grpclb policy, regardless of what the
    // resolver actually specified.
    channel_arg =
        grpc_channel_args_find(chand->resolver_result, GRPC_ARG_LB_ADDRESSES);
    if (channel_arg != NULL) {
      GPR_ASSERT(channel_arg->type == GRPC_ARG_POINTER);
      grpc_lb_addresses *addresses = channel_arg->value.pointer.p;
      bool found_backend_address = false;
      for (size_t i = 0; i < addresses->num_addresses; ++i) {
        if (!addresses->addresses[i].is_balancer) {
          found_backend_address = true;
          break;
        }
      }
      if (!found_backend_address) {
        if (lb_policy_name != NULL && strcmp(lb_policy_name, "grpclb") != 0) {
          gpr_log(GPR_INFO,
                  "resolver requested LB policy %s but provided only balancer "
                  "addresses, no backend addresses -- forcing use of grpclb LB "
                  "policy",
                  lb_policy_name);
        }
        lb_policy_name = "grpclb";
      }
    }
    // Use pick_first if nothing was specified and we didn't select grpclb
    // above.
    if (lb_policy_name == NULL) lb_policy_name = "pick_first";
    // Instantiate LB policy.
    grpc_lb_policy_args lb_policy_args;
    lb_policy_args.args = chand->resolver_result;
    lb_policy_args.client_channel_factory = chand->client_channel_factory;
    lb_policy =
        grpc_lb_policy_create(exec_ctx, lb_policy_name, &lb_policy_args);
    if (lb_policy != NULL) {
      GRPC_LB_POLICY_REF(lb_policy, "config_change");
      GRPC_ERROR_UNREF(state_error);
      state =
          grpc_lb_policy_check_connectivity(exec_ctx, lb_policy, &state_error);
    }
    // Find service config.
    channel_arg =
        grpc_channel_args_find(chand->resolver_result, GRPC_ARG_SERVICE_CONFIG);
    if (channel_arg != NULL) {
      GPR_ASSERT(channel_arg->type == GRPC_ARG_STRING);
      service_config_json = gpr_strdup(channel_arg->value.string);
      grpc_service_config *service_config =
          grpc_service_config_create(service_config_json);
      if (service_config != NULL) {
        method_params_table = grpc_service_config_create_method_config_table(
            exec_ctx, service_config, method_parameters_create_from_json,
            &method_parameters_vtable);
        grpc_service_config_destroy(service_config);
      }
    }
    // Before we clean up, save a copy of lb_policy_name, since it might
    // be pointing to data inside chand->resolver_result.
    // The copy will be saved in chand->lb_policy_name below.
    lb_policy_name = gpr_strdup(lb_policy_name);
    grpc_channel_args_destroy(exec_ctx, chand->resolver_result);
    chand->resolver_result = NULL;
  }

  if (lb_policy != NULL) {
    grpc_pollset_set_add_pollset_set(exec_ctx, lb_policy->interested_parties,
                                     chand->interested_parties);
  }

  gpr_mu_lock(&chand->info_mu);
  if (lb_policy_name != NULL) {
    gpr_free(chand->info_lb_policy_name);
    chand->info_lb_policy_name = lb_policy_name;
  }
  old_lb_policy = chand->lb_policy;
  chand->lb_policy = lb_policy;
  if (service_config_json != NULL) {
    gpr_free(chand->info_service_config_json);
    chand->info_service_config_json = service_config_json;
  }
  gpr_mu_unlock(&chand->info_mu);
  if (chand->method_params_table != NULL) {
    grpc_slice_hash_table_unref(exec_ctx, chand->method_params_table);
  }
  chand->method_params_table = method_params_table;
  if (lb_policy != NULL) {
    grpc_closure_list_sched(exec_ctx, &chand->waiting_for_config_closures);
  } else if (chand->resolver == NULL /* disconnected */) {
    grpc_closure_list_fail_all(
        &chand->waiting_for_config_closures,
        GRPC_ERROR_CREATE_REFERENCING("Channel disconnected", &error, 1));
    grpc_closure_list_sched(exec_ctx, &chand->waiting_for_config_closures);
  }
  if (lb_policy != NULL && chand->exit_idle_when_lb_policy_arrives) {
    GRPC_LB_POLICY_REF(lb_policy, "exit_idle");
    exit_idle = true;
    chand->exit_idle_when_lb_policy_arrives = false;
  }

  if (error == GRPC_ERROR_NONE && chand->resolver) {
    set_channel_connectivity_state_locked(
        exec_ctx, chand, state, GRPC_ERROR_REF(state_error), "new_lb+resolver");
    if (lb_policy != NULL) {
      watch_lb_policy(exec_ctx, chand, lb_policy, state);
    }
    GRPC_CHANNEL_STACK_REF(chand->owning_stack, "resolver");
<<<<<<< HEAD
    grpc_resolver_next_locked(exec_ctx, chand->resolver,
                              &chand->resolver_result,
                              &chand->on_resolver_result_changed);
=======
    grpc_resolver_next(exec_ctx, chand->resolver, &chand->resolver_result,
                       &chand->on_resolver_result_changed);
>>>>>>> 9596d6b1
  } else {
    if (chand->resolver != NULL) {
      grpc_resolver_shutdown_locked(exec_ctx, chand->resolver);
      GRPC_RESOLVER_UNREF(exec_ctx, chand->resolver, "channel");
      chand->resolver = NULL;
    }
    grpc_error *refs[] = {error, state_error};
    set_channel_connectivity_state_locked(
        exec_ctx, chand, GRPC_CHANNEL_SHUTDOWN,
        GRPC_ERROR_CREATE_REFERENCING("Got config after disconnection", refs,
                                      GPR_ARRAY_SIZE(refs)),
        "resolver_gone");
  }

  if (exit_idle) {
    grpc_lb_policy_exit_idle(exec_ctx, lb_policy);
    GRPC_LB_POLICY_UNREF(exec_ctx, lb_policy, "exit_idle");
  }

  if (old_lb_policy != NULL) {
    grpc_pollset_set_del_pollset_set(
        exec_ctx, old_lb_policy->interested_parties, chand->interested_parties);
    GRPC_LB_POLICY_UNREF(exec_ctx, old_lb_policy, "channel");
  }

  if (lb_policy != NULL) {
    GRPC_LB_POLICY_UNREF(exec_ctx, lb_policy, "config_change");
  }

  GRPC_CHANNEL_STACK_UNREF(exec_ctx, chand->owning_stack, "resolver");
  GRPC_ERROR_UNREF(state_error);
}

<<<<<<< HEAD
static void cc_start_transport_op_locked(grpc_exec_ctx *exec_ctx, void *arg,
                                         grpc_error *error_ignored) {
=======
static void start_transport_op_locked(grpc_exec_ctx *exec_ctx, void *arg,
                                      grpc_error *error_ignored) {
>>>>>>> 9596d6b1
  grpc_transport_op *op = arg;
  grpc_channel_element *elem = op->transport_private.args[0];
  channel_data *chand = elem->channel_data;

  if (op->on_connectivity_state_change != NULL) {
    grpc_connectivity_state_notify_on_state_change(
        exec_ctx, &chand->state_tracker, op->connectivity_state,
        op->on_connectivity_state_change);
    op->on_connectivity_state_change = NULL;
    op->connectivity_state = NULL;
  }

  if (op->send_ping != NULL) {
    if (chand->lb_policy == NULL) {
      grpc_closure_sched(exec_ctx, op->send_ping,
                         GRPC_ERROR_CREATE("Ping with no load balancing"));
    } else {
      grpc_lb_policy_ping_one(exec_ctx, chand->lb_policy, op->send_ping);
      op->bind_pollset = NULL;
    }
    op->send_ping = NULL;
  }

  if (op->disconnect_with_error != GRPC_ERROR_NONE) {
    if (chand->resolver != NULL) {
      set_channel_connectivity_state_locked(
          exec_ctx, chand, GRPC_CHANNEL_SHUTDOWN,
          GRPC_ERROR_REF(op->disconnect_with_error), "disconnect");
      grpc_resolver_shutdown_locked(exec_ctx, chand->resolver);
      GRPC_RESOLVER_UNREF(exec_ctx, chand->resolver, "channel");
      chand->resolver = NULL;
      if (!chand->started_resolving) {
        grpc_closure_list_fail_all(&chand->waiting_for_config_closures,
                                   GRPC_ERROR_REF(op->disconnect_with_error));
        grpc_closure_list_sched(exec_ctx, &chand->waiting_for_config_closures);
      }
      if (chand->lb_policy != NULL) {
        grpc_pollset_set_del_pollset_set(exec_ctx,
                                         chand->lb_policy->interested_parties,
                                         chand->interested_parties);
        GRPC_LB_POLICY_UNREF(exec_ctx, chand->lb_policy, "channel");
        chand->lb_policy = NULL;
      }
    }
    GRPC_ERROR_UNREF(op->disconnect_with_error);
  }
  GRPC_CHANNEL_STACK_UNREF(exec_ctx, chand->owning_stack, "start_transport_op");

  grpc_closure_sched(exec_ctx, op->on_consumed, GRPC_ERROR_NONE);
}

static void cc_start_transport_op(grpc_exec_ctx *exec_ctx,
                                  grpc_channel_element *elem,
                                  grpc_transport_op *op) {
  channel_data *chand = elem->channel_data;

  GPR_ASSERT(op->set_accept_stream == false);
  if (op->bind_pollset != NULL) {
    grpc_pollset_set_add_pollset(exec_ctx, chand->interested_parties,
                                 op->bind_pollset);
  }

  op->transport_private.args[0] = elem;
  GRPC_CHANNEL_STACK_REF(chand->owning_stack, "start_transport_op");
  grpc_closure_sched(
<<<<<<< HEAD
      exec_ctx,
      grpc_closure_init(&op->transport_private.closure,
                        cc_start_transport_op_locked, op,
                        grpc_combiner_scheduler(chand->combiner, false)),
=======
      exec_ctx, grpc_closure_init(
                    &op->transport_private.closure, start_transport_op_locked,
                    op, grpc_combiner_scheduler(chand->combiner, false)),
>>>>>>> 9596d6b1
      GRPC_ERROR_NONE);
}

static void cc_get_channel_info(grpc_exec_ctx *exec_ctx,
                                grpc_channel_element *elem,
                                const grpc_channel_info *info) {
  channel_data *chand = elem->channel_data;
  gpr_mu_lock(&chand->info_mu);
  if (info->lb_policy_name != NULL) {
    *info->lb_policy_name = chand->info_lb_policy_name == NULL
                                ? NULL
                                : gpr_strdup(chand->info_lb_policy_name);
  }
  if (info->service_config_json != NULL) {
    *info->service_config_json =
        chand->info_service_config_json == NULL
            ? NULL
            : gpr_strdup(chand->info_service_config_json);
  }
  gpr_mu_unlock(&chand->info_mu);
}

/* Constructor for channel_data */
static grpc_error *cc_init_channel_elem(grpc_exec_ctx *exec_ctx,
                                        grpc_channel_element *elem,
                                        grpc_channel_element_args *args) {
  channel_data *chand = elem->channel_data;
  memset(chand, 0, sizeof(*chand));
  GPR_ASSERT(args->is_last);
  GPR_ASSERT(elem->filter == &grpc_client_channel_filter);
  // Initialize data members.
  chand->combiner = grpc_combiner_create(NULL);
  gpr_mu_init(&chand->info_mu);
  chand->owning_stack = args->channel_stack;
  grpc_closure_init(&chand->on_resolver_result_changed,
                    on_resolver_result_changed_locked, chand,
                    grpc_combiner_scheduler(chand->combiner, false));
  chand->interested_parties = grpc_pollset_set_create();
  grpc_connectivity_state_init(&chand->state_tracker, GRPC_CHANNEL_IDLE,
                               "client_channel");
  // Record client channel factory.
  const grpc_arg *arg = grpc_channel_args_find(args->channel_args,
                                               GRPC_ARG_CLIENT_CHANNEL_FACTORY);
  GPR_ASSERT(arg != NULL);
  GPR_ASSERT(arg->type == GRPC_ARG_POINTER);
  grpc_client_channel_factory_ref(arg->value.pointer.p);
  chand->client_channel_factory = arg->value.pointer.p;
  // Get server name to resolve, using proxy mapper if needed.
  arg = grpc_channel_args_find(args->channel_args, GRPC_ARG_SERVER_URI);
  GPR_ASSERT(arg != NULL);
  GPR_ASSERT(arg->type == GRPC_ARG_STRING);
  char *proxy_name = NULL;
  grpc_channel_args *new_args = NULL;
  grpc_proxy_mappers_map_name(exec_ctx, arg->value.string, args->channel_args,
                              &proxy_name, &new_args);
  // Instantiate resolver.
  chand->resolver = grpc_resolver_create(
      exec_ctx, proxy_name != NULL ? proxy_name : arg->value.string,
      new_args != NULL ? new_args : args->channel_args,
      chand->interested_parties, chand->combiner);
  if (proxy_name != NULL) gpr_free(proxy_name);
  if (new_args != NULL) grpc_channel_args_destroy(exec_ctx, new_args);
  if (chand->resolver == NULL) {
    return GRPC_ERROR_CREATE("resolver creation failed");
  }
  return GRPC_ERROR_NONE;
}

static void shutdown_resolver_locked(grpc_exec_ctx *exec_ctx, void *arg,
                                     grpc_error *error) {
  grpc_resolver *resolver = arg;
  grpc_resolver_shutdown_locked(exec_ctx, resolver);
  GRPC_RESOLVER_UNREF(exec_ctx, resolver, "channel");
}

/* Destructor for channel_data */
static void cc_destroy_channel_elem(grpc_exec_ctx *exec_ctx,
                                    grpc_channel_element *elem) {
  channel_data *chand = elem->channel_data;
  if (chand->resolver != NULL) {
    grpc_closure_sched(
        exec_ctx,
        grpc_closure_create(shutdown_resolver_locked, chand->resolver,
                            grpc_combiner_scheduler(chand->combiner, false)),
        GRPC_ERROR_NONE);
  }
  if (chand->client_channel_factory != NULL) {
    grpc_client_channel_factory_unref(exec_ctx, chand->client_channel_factory);
  }
  if (chand->lb_policy != NULL) {
    grpc_pollset_set_del_pollset_set(exec_ctx,
                                     chand->lb_policy->interested_parties,
                                     chand->interested_parties);
    GRPC_LB_POLICY_UNREF(exec_ctx, chand->lb_policy, "channel");
  }
  gpr_free(chand->info_lb_policy_name);
  gpr_free(chand->info_service_config_json);
  if (chand->method_params_table != NULL) {
    grpc_slice_hash_table_unref(exec_ctx, chand->method_params_table);
  }
  grpc_connectivity_state_destroy(exec_ctx, &chand->state_tracker);
<<<<<<< HEAD
  grpc_pollset_set_destroy(chand->interested_parties);
=======
  grpc_pollset_set_destroy(exec_ctx, chand->interested_parties);
>>>>>>> 9596d6b1
  GRPC_COMBINER_UNREF(exec_ctx, chand->combiner, "client_channel");
  gpr_mu_destroy(&chand->info_mu);
}

/*************************************************************************
 * PER-CALL FUNCTIONS
 */

#define GET_CALL(call_data) \
  ((grpc_subchannel_call *)(gpr_atm_acq_load(&(call_data)->subchannel_call)))

#define CANCELLED_CALL ((grpc_subchannel_call *)1)

typedef enum {
  GRPC_SUBCHANNEL_CALL_HOLDER_NOT_CREATING,
  GRPC_SUBCHANNEL_CALL_HOLDER_PICKING_SUBCHANNEL
} subchannel_creation_phase;

/** Call data.  Holds a pointer to grpc_subchannel_call and the
    associated machinery to create such a pointer.
    Handles queueing of stream ops until a call object is ready, waiting
    for initial metadata before trying to create a call object,
    and handling cancellation gracefully. */
typedef struct client_channel_call_data {
  // State for handling deadlines.
  // The code in deadline_filter.c requires this to be the first field.
  // TODO(roth): This is slightly sub-optimal in that grpc_deadline_state
  // and this struct both independently store a pointer to the call
  // stack and each has its own mutex.  If/when we have time, find a way
  // to avoid this without breaking the grpc_deadline_state abstraction.
  grpc_deadline_state deadline_state;

  grpc_slice path;  // Request path.
  gpr_timespec call_start_time;
  gpr_timespec deadline;
  wait_for_ready_value wait_for_ready_from_service_config;
  grpc_closure read_service_config;

  grpc_error *cancel_error;

  /** either 0 for no call, 1 for cancelled, or a pointer to a
      grpc_subchannel_call */
  gpr_atm subchannel_call;

  subchannel_creation_phase creation_phase;
  grpc_connected_subchannel *connected_subchannel;
  grpc_polling_entity *pollent;

  grpc_transport_stream_op **waiting_ops;
  size_t waiting_ops_count;
  size_t waiting_ops_capacity;

  grpc_closure next_step;

  grpc_call_stack *owning_call;

  grpc_linked_mdelem lb_token_mdelem;
} call_data;

grpc_subchannel_call *grpc_client_channel_get_subchannel_call(
    grpc_call_element *call_elem) {
  grpc_subchannel_call *scc = GET_CALL((call_data *)call_elem->call_data);
  return scc == CANCELLED_CALL ? NULL : scc;
}

static void add_waiting_locked(call_data *calld, grpc_transport_stream_op *op) {
  GPR_TIMER_BEGIN("add_waiting_locked", 0);
  if (calld->waiting_ops_count == calld->waiting_ops_capacity) {
    calld->waiting_ops_capacity = GPR_MAX(3, 2 * calld->waiting_ops_capacity);
    calld->waiting_ops =
        gpr_realloc(calld->waiting_ops,
                    calld->waiting_ops_capacity * sizeof(*calld->waiting_ops));
  }
  calld->waiting_ops[calld->waiting_ops_count++] = op;
  GPR_TIMER_END("add_waiting_locked", 0);
}

static void fail_locked(grpc_exec_ctx *exec_ctx, call_data *calld,
                        grpc_error *error) {
  size_t i;
  for (i = 0; i < calld->waiting_ops_count; i++) {
    grpc_transport_stream_op_finish_with_failure(
        exec_ctx, calld->waiting_ops[i], GRPC_ERROR_REF(error));
  }
  calld->waiting_ops_count = 0;
  GRPC_ERROR_UNREF(error);
}

static void retry_waiting_locked(grpc_exec_ctx *exec_ctx, call_data *calld) {
  if (calld->waiting_ops_count == 0) {
    return;
  }

  grpc_subchannel_call *call = GET_CALL(calld);
  grpc_transport_stream_op **ops = calld->waiting_ops;
  size_t nops = calld->waiting_ops_count;
  if (call == CANCELLED_CALL) {
    fail_locked(exec_ctx, calld, GRPC_ERROR_CANCELLED);
    return;
  }
  calld->waiting_ops = NULL;
  calld->waiting_ops_count = 0;
  calld->waiting_ops_capacity = 0;
  for (size_t i = 0; i < nops; i++) {
    grpc_subchannel_call_process_op(exec_ctx, call, ops[i]);
  }
  gpr_free(ops);
}

static void subchannel_ready_locked(grpc_exec_ctx *exec_ctx, void *arg,
                                    grpc_error *error) {
  grpc_call_element *elem = arg;
  call_data *calld = elem->call_data;
  channel_data *chand = elem->channel_data;
  GPR_ASSERT(calld->creation_phase ==
             GRPC_SUBCHANNEL_CALL_HOLDER_PICKING_SUBCHANNEL);
  grpc_polling_entity_del_from_pollset_set(exec_ctx, calld->pollent,
                                           chand->interested_parties);
  calld->creation_phase = GRPC_SUBCHANNEL_CALL_HOLDER_NOT_CREATING;
  if (calld->connected_subchannel == NULL) {
    gpr_atm_no_barrier_store(&calld->subchannel_call, 1);
    fail_locked(exec_ctx, calld, GRPC_ERROR_CREATE_REFERENCING(
                                     "Failed to create subchannel", &error, 1));
  } else if (GET_CALL(calld) == CANCELLED_CALL) {
    /* already cancelled before subchannel became ready */
    grpc_error *cancellation_error = GRPC_ERROR_CREATE_REFERENCING(
        "Cancelled before creating subchannel", &error, 1);
    /* if due to deadline, attach the deadline exceeded status to the error */
    if (gpr_time_cmp(calld->deadline, gpr_now(GPR_CLOCK_MONOTONIC)) < 0) {
      cancellation_error =
          grpc_error_set_int(cancellation_error, GRPC_ERROR_INT_GRPC_STATUS,
                             GRPC_STATUS_DEADLINE_EXCEEDED);
    }
    fail_locked(exec_ctx, calld, cancellation_error);
  } else {
    /* Create call on subchannel. */
    grpc_subchannel_call *subchannel_call = NULL;
    grpc_error *new_error = grpc_connected_subchannel_create_call(
        exec_ctx, calld->connected_subchannel, calld->pollent, calld->path,
        calld->call_start_time, calld->deadline, &subchannel_call);
    if (new_error != GRPC_ERROR_NONE) {
      new_error = grpc_error_add_child(new_error, error);
      subchannel_call = CANCELLED_CALL;
      fail_locked(exec_ctx, calld, new_error);
    }
    gpr_atm_rel_store(&calld->subchannel_call,
                      (gpr_atm)(uintptr_t)subchannel_call);
    retry_waiting_locked(exec_ctx, calld);
  }
  GRPC_CALL_STACK_UNREF(exec_ctx, calld->owning_call, "pick_subchannel");
}

static char *cc_get_peer(grpc_exec_ctx *exec_ctx, grpc_call_element *elem) {
  call_data *calld = elem->call_data;
  grpc_subchannel_call *subchannel_call = GET_CALL(calld);
  if (subchannel_call == NULL || subchannel_call == CANCELLED_CALL) {
    return NULL;
  } else {
    return grpc_subchannel_call_get_peer(exec_ctx, subchannel_call);
  }
}

typedef struct {
  grpc_metadata_batch *initial_metadata;
  uint32_t initial_metadata_flags;
  grpc_connected_subchannel **connected_subchannel;
  grpc_closure *on_ready;
  grpc_call_element *elem;
  grpc_closure closure;
} continue_picking_args;

/** Return true if subchannel is available immediately (in which case on_ready
    should not be called), or false otherwise (in which case on_ready should be
    called when the subchannel is available). */
static bool pick_subchannel_locked(
    grpc_exec_ctx *exec_ctx, grpc_call_element *elem,
    grpc_metadata_batch *initial_metadata, uint32_t initial_metadata_flags,
    grpc_connected_subchannel **connected_subchannel, grpc_closure *on_ready,
    grpc_error *error);

static void continue_picking_locked(grpc_exec_ctx *exec_ctx, void *arg,
                                    grpc_error *error) {
  continue_picking_args *cpa = arg;
  if (cpa->connected_subchannel == NULL) {
    /* cancelled, do nothing */
  } else if (error != GRPC_ERROR_NONE) {
    grpc_closure_sched(exec_ctx, cpa->on_ready, GRPC_ERROR_REF(error));
  } else {
    if (pick_subchannel_locked(exec_ctx, cpa->elem, cpa->initial_metadata,
                               cpa->initial_metadata_flags,
                               cpa->connected_subchannel, cpa->on_ready,
                               GRPC_ERROR_NONE)) {
      grpc_closure_sched(exec_ctx, cpa->on_ready, GRPC_ERROR_NONE);
    }
  }
  gpr_free(cpa);
}

static bool pick_subchannel_locked(
    grpc_exec_ctx *exec_ctx, grpc_call_element *elem,
    grpc_metadata_batch *initial_metadata, uint32_t initial_metadata_flags,
    grpc_connected_subchannel **connected_subchannel, grpc_closure *on_ready,
    grpc_error *error) {
  GPR_TIMER_BEGIN("pick_subchannel", 0);

  channel_data *chand = elem->channel_data;
  call_data *calld = elem->call_data;
  continue_picking_args *cpa;
  grpc_closure *closure;

  GPR_ASSERT(connected_subchannel);

  if (initial_metadata == NULL) {
    if (chand->lb_policy != NULL) {
      grpc_lb_policy_cancel_pick(exec_ctx, chand->lb_policy,
                                 connected_subchannel, GRPC_ERROR_REF(error));
    }
    for (closure = chand->waiting_for_config_closures.head; closure != NULL;
         closure = closure->next_data.next) {
      cpa = closure->cb_arg;
      if (cpa->connected_subchannel == connected_subchannel) {
        cpa->connected_subchannel = NULL;
        grpc_closure_sched(
            exec_ctx, cpa->on_ready,
            GRPC_ERROR_CREATE_REFERENCING("Pick cancelled", &error, 1));
      }
    }
    GPR_TIMER_END("pick_subchannel", 0);
    GRPC_ERROR_UNREF(error);
    return true;
  }
  GPR_ASSERT(error == GRPC_ERROR_NONE);
  if (chand->lb_policy != NULL) {
    grpc_lb_policy *lb_policy = chand->lb_policy;
    GRPC_LB_POLICY_REF(lb_policy, "pick_subchannel");
    // If the application explicitly set wait_for_ready, use that.
    // Otherwise, if the service config specified a value for this
    // method, use that.
    const bool wait_for_ready_set_from_api =
        initial_metadata_flags &
        GRPC_INITIAL_METADATA_WAIT_FOR_READY_EXPLICITLY_SET;
    const bool wait_for_ready_set_from_service_config =
        calld->wait_for_ready_from_service_config != WAIT_FOR_READY_UNSET;
    if (!wait_for_ready_set_from_api &&
        wait_for_ready_set_from_service_config) {
      if (calld->wait_for_ready_from_service_config == WAIT_FOR_READY_TRUE) {
        initial_metadata_flags |= GRPC_INITIAL_METADATA_WAIT_FOR_READY;
      } else {
        initial_metadata_flags &= ~GRPC_INITIAL_METADATA_WAIT_FOR_READY;
      }
    }
    const grpc_lb_policy_pick_args inputs = {
        initial_metadata, initial_metadata_flags, &calld->lb_token_mdelem,
        gpr_inf_future(GPR_CLOCK_MONOTONIC)};
    const bool result = grpc_lb_policy_pick(
        exec_ctx, lb_policy, &inputs, connected_subchannel, NULL, on_ready);
    GRPC_LB_POLICY_UNREF(exec_ctx, lb_policy, "pick_subchannel");
    GPR_TIMER_END("pick_subchannel", 0);
    return result;
  }
  if (chand->resolver != NULL && !chand->started_resolving) {
    chand->started_resolving = true;
    GRPC_CHANNEL_STACK_REF(chand->owning_stack, "resolver");
    grpc_resolver_next_locked(exec_ctx, chand->resolver,
                              &chand->resolver_result,
                              &chand->on_resolver_result_changed);
  }
  if (chand->resolver != NULL) {
    cpa = gpr_malloc(sizeof(*cpa));
    cpa->initial_metadata = initial_metadata;
    cpa->initial_metadata_flags = initial_metadata_flags;
    cpa->connected_subchannel = connected_subchannel;
    cpa->on_ready = on_ready;
    cpa->elem = elem;
    grpc_closure_init(&cpa->closure, continue_picking_locked, cpa,
                      grpc_combiner_scheduler(chand->combiner, true));
    grpc_closure_list_append(&chand->waiting_for_config_closures, &cpa->closure,
                             GRPC_ERROR_NONE);
  } else {
    grpc_closure_sched(exec_ctx, on_ready, GRPC_ERROR_CREATE("Disconnected"));
  }

  GPR_TIMER_END("pick_subchannel", 0);
  return false;
}

<<<<<<< HEAD
static void cc_start_transport_stream_op_locked(grpc_exec_ctx *exec_ctx,
                                                void *arg,
                                                grpc_error *error_ignored) {
  grpc_transport_stream_op *op = arg;
  grpc_call_element *elem = op->transport_private.args[0];
  call_data *calld = elem->call_data;
  channel_data *chand = elem->channel_data;
  grpc_subchannel_call *call;

retry:
=======
static void start_transport_stream_op_locked_inner(grpc_exec_ctx *exec_ctx,
                                                   grpc_transport_stream_op *op,
                                                   grpc_call_element *elem) {
  channel_data *chand = elem->channel_data;
  call_data *calld = elem->call_data;
  grpc_subchannel_call *call;

>>>>>>> 9596d6b1
  /* need to recheck that another thread hasn't set the call */
  call = GET_CALL(calld);
  if (call == CANCELLED_CALL) {
    grpc_transport_stream_op_finish_with_failure(
        exec_ctx, op, GRPC_ERROR_REF(calld->cancel_error));
<<<<<<< HEAD
    goto done;
  }
  if (call != NULL) {
    grpc_subchannel_call_process_op(exec_ctx, call, op);
    goto done;
=======
    /* early out */
    return;
  }
  if (call != NULL) {
    grpc_subchannel_call_process_op(exec_ctx, call, op);
    /* early out */
    return;
>>>>>>> 9596d6b1
  }
  /* if this is a cancellation, then we can raise our cancelled flag */
  if (op->cancel_error != GRPC_ERROR_NONE) {
    if (!gpr_atm_rel_cas(&calld->subchannel_call, 0,
                         (gpr_atm)(uintptr_t)CANCELLED_CALL)) {
      /* recurse to retry */
      start_transport_stream_op_locked_inner(exec_ctx, op, elem);
      /* early out */
      return;
    } else {
      /* Stash a copy of cancel_error in our call data, so that we can use
         it for subsequent operations.  This ensures that if the call is
         cancelled before any ops are passed down (e.g., if the deadline
         is in the past when the call starts), we can return the right
         error to the caller when the first op does get passed down. */
      calld->cancel_error = GRPC_ERROR_REF(op->cancel_error);
      switch (calld->creation_phase) {
        case GRPC_SUBCHANNEL_CALL_HOLDER_NOT_CREATING:
          fail_locked(exec_ctx, calld, GRPC_ERROR_REF(op->cancel_error));
          break;
        case GRPC_SUBCHANNEL_CALL_HOLDER_PICKING_SUBCHANNEL:
          pick_subchannel_locked(exec_ctx, elem, NULL, 0,
                                 &calld->connected_subchannel, NULL,
                                 GRPC_ERROR_REF(op->cancel_error));
          break;
      }
      grpc_transport_stream_op_finish_with_failure(
          exec_ctx, op, GRPC_ERROR_REF(op->cancel_error));
<<<<<<< HEAD
      goto done;
=======
      /* early out */
      return;
>>>>>>> 9596d6b1
    }
  }
  /* if we don't have a subchannel, try to get one */
  if (calld->creation_phase == GRPC_SUBCHANNEL_CALL_HOLDER_NOT_CREATING &&
      calld->connected_subchannel == NULL &&
      op->send_initial_metadata != NULL) {
    calld->creation_phase = GRPC_SUBCHANNEL_CALL_HOLDER_PICKING_SUBCHANNEL;
    grpc_closure_init(&calld->next_step, subchannel_ready_locked, elem,
                      grpc_combiner_scheduler(chand->combiner, true));
    GRPC_CALL_STACK_REF(calld->owning_call, "pick_subchannel");
    /* If a subchannel is not available immediately, the polling entity from
       call_data should be provided to channel_data's interested_parties, so
       that IO of the lb_policy and resolver could be done under it. */
    if (pick_subchannel_locked(exec_ctx, elem, op->send_initial_metadata,
                               op->send_initial_metadata_flags,
                               &calld->connected_subchannel, &calld->next_step,
                               GRPC_ERROR_NONE)) {
      calld->creation_phase = GRPC_SUBCHANNEL_CALL_HOLDER_NOT_CREATING;
      GRPC_CALL_STACK_UNREF(exec_ctx, calld->owning_call, "pick_subchannel");
    } else {
      grpc_polling_entity_add_to_pollset_set(exec_ctx, calld->pollent,
                                             chand->interested_parties);
    }
  }
  /* if we've got a subchannel, then let's ask it to create a call */
  if (calld->creation_phase == GRPC_SUBCHANNEL_CALL_HOLDER_NOT_CREATING &&
      calld->connected_subchannel != NULL) {
    grpc_subchannel_call *subchannel_call = NULL;
    grpc_error *error = grpc_connected_subchannel_create_call(
        exec_ctx, calld->connected_subchannel, calld->pollent, calld->path,
        calld->call_start_time, calld->deadline, &subchannel_call);
    if (error != GRPC_ERROR_NONE) {
      subchannel_call = CANCELLED_CALL;
      fail_locked(exec_ctx, calld, GRPC_ERROR_REF(error));
      grpc_transport_stream_op_finish_with_failure(exec_ctx, op, error);
    }
    gpr_atm_rel_store(&calld->subchannel_call,
                      (gpr_atm)(uintptr_t)subchannel_call);
    retry_waiting_locked(exec_ctx, calld);
    /* recurse to retry */
    start_transport_stream_op_locked_inner(exec_ctx, op, elem);
    /* early out */
    return;
  }
  /* nothing to be done but wait */
  add_waiting_locked(calld, op);
<<<<<<< HEAD
done:
  GRPC_CALL_STACK_UNREF(exec_ctx, calld->owning_call,
                        "start_transport_stream_op");
=======
}

static void cc_start_transport_stream_op_locked(grpc_exec_ctx *exec_ctx,
                                                void *arg,
                                                grpc_error *error_ignored) {
  GPR_TIMER_BEGIN("cc_start_transport_stream_op_locked", 0);

  grpc_transport_stream_op *op = arg;
  grpc_call_element *elem = op->handler_private.args[0];
  call_data *calld = elem->call_data;

  start_transport_stream_op_locked_inner(exec_ctx, op, elem);

  GRPC_CALL_STACK_UNREF(exec_ctx, calld->owning_call,
                        "start_transport_stream_op");
  GPR_TIMER_END("cc_start_transport_stream_op_locked", 0);
}

/* The logic here is fairly complicated, due to (a) the fact that we
   need to handle the case where we receive the send op before the
   initial metadata op, and (b) the need for efficiency, especially in
   the streaming case.

   We use double-checked locking to initially see if initialization has been
   performed. If it has not, we acquire the combiner and perform initialization.
   If it has, we proceed on the fast path. */
static void cc_start_transport_stream_op(grpc_exec_ctx *exec_ctx,
                                         grpc_call_element *elem,
                                         grpc_transport_stream_op *op) {
  call_data *calld = elem->call_data;
  channel_data *chand = elem->channel_data;
  GRPC_CALL_LOG_OP(GPR_INFO, elem, op);
  grpc_deadline_state_client_start_transport_stream_op(exec_ctx, elem, op);
  /* try to (atomically) get the call */
  grpc_subchannel_call *call = GET_CALL(calld);
  GPR_TIMER_BEGIN("cc_start_transport_stream_op", 0);
  if (call == CANCELLED_CALL) {
    grpc_transport_stream_op_finish_with_failure(
        exec_ctx, op, GRPC_ERROR_REF(calld->cancel_error));
    GPR_TIMER_END("cc_start_transport_stream_op", 0);
    /* early out */
    return;
  }
  if (call != NULL) {
    grpc_subchannel_call_process_op(exec_ctx, call, op);
    GPR_TIMER_END("cc_start_transport_stream_op", 0);
    /* early out */
    return;
  }
  /* we failed; lock and figure out what to do */
  GRPC_CALL_STACK_REF(calld->owning_call, "start_transport_stream_op");
  op->handler_private.args[0] = elem;
  grpc_closure_sched(
      exec_ctx,
      grpc_closure_init(&op->handler_private.closure,
                        cc_start_transport_stream_op_locked, op,
                        grpc_combiner_scheduler(chand->combiner, false)),
      GRPC_ERROR_NONE);
>>>>>>> 9596d6b1
  GPR_TIMER_END("cc_start_transport_stream_op", 0);
}

// The logic here is fairly complicated, due to (a) the fact that we
// need to handle the case where we receive the send op before the
// initial metadata op, and (b) the need for efficiency, especially in
// the streaming case.
// TODO(ctiller): Explain this more thoroughly.
static void cc_start_transport_stream_op(grpc_exec_ctx *exec_ctx,
                                         grpc_call_element *elem,
                                         grpc_transport_stream_op *op) {
  call_data *calld = elem->call_data;
  channel_data *chand = elem->channel_data;
  GRPC_CALL_LOG_OP(GPR_INFO, elem, op);
  grpc_deadline_state_client_start_transport_stream_op(exec_ctx, elem, op);
  /* try to (atomically) get the call */
  grpc_subchannel_call *call = GET_CALL(calld);
  GPR_TIMER_BEGIN("cc_start_transport_stream_op", 0);
  if (call == CANCELLED_CALL) {
    grpc_transport_stream_op_finish_with_failure(
        exec_ctx, op, GRPC_ERROR_REF(calld->cancel_error));
    GPR_TIMER_END("cc_start_transport_stream_op", 0);
    return;
  }
  if (call != NULL) {
    grpc_subchannel_call_process_op(exec_ctx, call, op);
    GPR_TIMER_END("cc_start_transport_stream_op", 0);
    return;
  }
  /* we failed; lock and figure out what to do */
  GRPC_CALL_STACK_REF(calld->owning_call, "start_transport_stream_op");
  op->transport_private.args[0] = elem;
  grpc_closure_sched(
      exec_ctx,
      grpc_closure_init(&op->transport_private.closure,
                        cc_start_transport_stream_op_locked, op,
                        grpc_combiner_scheduler(chand->combiner, false)),
      GRPC_ERROR_NONE);
}

// Gets data from the service config.  Invoked when the resolver returns
// its initial result.
static void read_service_config_locked(grpc_exec_ctx *exec_ctx, void *arg,
                                       grpc_error *error) {
  grpc_call_element *elem = arg;
  channel_data *chand = elem->channel_data;
  call_data *calld = elem->call_data;
  // If this is an error, there's no point in looking at the service config.
  if (error == GRPC_ERROR_NONE) {
    // Get the method config table from channel data.
    grpc_slice_hash_table *method_params_table = NULL;
    if (chand->method_params_table != NULL) {
      method_params_table =
          grpc_slice_hash_table_ref(chand->method_params_table);
    }
    // If the method config table was present, use it.
    if (method_params_table != NULL) {
      const method_parameters *method_params = grpc_method_config_table_get(
          exec_ctx, method_params_table, calld->path);
      if (method_params != NULL) {
        const bool have_method_timeout =
            gpr_time_cmp(method_params->timeout, gpr_time_0(GPR_TIMESPAN)) != 0;
        if (have_method_timeout ||
            method_params->wait_for_ready != WAIT_FOR_READY_UNSET) {
          if (have_method_timeout) {
            const gpr_timespec per_method_deadline =
                gpr_time_add(calld->call_start_time, method_params->timeout);
            if (gpr_time_cmp(per_method_deadline, calld->deadline) < 0) {
              calld->deadline = per_method_deadline;
              // Reset deadline timer.
              grpc_deadline_state_reset(exec_ctx, elem, calld->deadline);
            }
          }
          if (method_params->wait_for_ready != WAIT_FOR_READY_UNSET) {
            calld->wait_for_ready_from_service_config =
                method_params->wait_for_ready;
          }
        }
      }
      grpc_slice_hash_table_unref(exec_ctx, method_params_table);
    }
  }
  GRPC_CALL_STACK_UNREF(exec_ctx, calld->owning_call, "read_service_config");
}

static void initial_read_service_config_locked(grpc_exec_ctx *exec_ctx,
                                               void *arg,
                                               grpc_error *error_ignored) {
  grpc_call_element *elem = arg;
  channel_data *chand = elem->channel_data;
  call_data *calld = elem->call_data;
  // If the resolver has already returned results, then we can access
  // the service config parameters immediately.  Otherwise, we need to
  // defer that work until the resolver returns an initial result.
  // TODO(roth): This code is almost but not quite identical to the code
  // in read_service_config() above.  It would be nice to find a way to
  // combine them, to avoid having to maintain it twice.
  if (chand->lb_policy != NULL) {
    // We already have a resolver result, so check for service config.
    if (chand->method_params_table != NULL) {
      grpc_slice_hash_table *method_params_table =
          grpc_slice_hash_table_ref(chand->method_params_table);
      method_parameters *method_params = grpc_method_config_table_get(
          exec_ctx, method_params_table, calld->path);
      if (method_params != NULL) {
        if (gpr_time_cmp(method_params->timeout,
                         gpr_time_0(GPR_CLOCK_MONOTONIC)) != 0) {
          gpr_timespec per_method_deadline =
              gpr_time_add(calld->call_start_time, method_params->timeout);
          calld->deadline = gpr_time_min(calld->deadline, per_method_deadline);
        }
        if (method_params->wait_for_ready != WAIT_FOR_READY_UNSET) {
          calld->wait_for_ready_from_service_config =
              method_params->wait_for_ready;
        }
      }
      grpc_slice_hash_table_unref(exec_ctx, method_params_table);
    }
  } else {
    // We don't yet have a resolver result, so register a callback to
    // get the service config data once the resolver returns.
    // Take a reference to the call stack to be owned by the callback.
    GRPC_CALL_STACK_REF(calld->owning_call, "read_service_config");
    grpc_closure_init(&calld->read_service_config, read_service_config_locked,
                      elem, grpc_combiner_scheduler(chand->combiner, false));
    grpc_closure_list_append(&chand->waiting_for_config_closures,
                             &calld->read_service_config, GRPC_ERROR_NONE);
  }
  // Start the deadline timer with the current deadline value.  If we
  // do not yet have service config data, then the timer may be reset
  // later.
  grpc_deadline_state_start(exec_ctx, elem, calld->deadline);
  GRPC_CALL_STACK_UNREF(exec_ctx, calld->owning_call,
                        "initial_read_service_config");
}

/* Constructor for call_data */
static grpc_error *cc_init_call_elem(grpc_exec_ctx *exec_ctx,
                                     grpc_call_element *elem,
                                     grpc_call_element_args *args) {
  channel_data *chand = elem->channel_data;
  call_data *calld = elem->call_data;
  // Initialize data members.
  grpc_deadline_state_init(exec_ctx, elem, args->call_stack);
  calld->path = grpc_slice_ref_internal(args->path);
  calld->call_start_time = args->start_time;
  calld->deadline = gpr_convert_clock_type(args->deadline, GPR_CLOCK_MONOTONIC);
  calld->wait_for_ready_from_service_config = WAIT_FOR_READY_UNSET;
  calld->cancel_error = GRPC_ERROR_NONE;
  gpr_atm_rel_store(&calld->subchannel_call, 0);
  calld->connected_subchannel = NULL;
  calld->waiting_ops = NULL;
  calld->waiting_ops_count = 0;
  calld->waiting_ops_capacity = 0;
  calld->creation_phase = GRPC_SUBCHANNEL_CALL_HOLDER_NOT_CREATING;
  calld->owning_call = args->call_stack;
  calld->pollent = NULL;
  GRPC_CALL_STACK_REF(calld->owning_call, "initial_read_service_config");
  grpc_closure_sched(
      exec_ctx,
      grpc_closure_init(&calld->read_service_config,
                        initial_read_service_config_locked, elem,
                        grpc_combiner_scheduler(chand->combiner, false)),
      GRPC_ERROR_NONE);
  return GRPC_ERROR_NONE;
}

/* Destructor for call_data */
static void cc_destroy_call_elem(grpc_exec_ctx *exec_ctx,
                                 grpc_call_element *elem,
                                 const grpc_call_final_info *final_info,
                                 void *and_free_memory) {
  call_data *calld = elem->call_data;
  grpc_deadline_state_destroy(exec_ctx, elem);
  grpc_slice_unref_internal(exec_ctx, calld->path);
  GRPC_ERROR_UNREF(calld->cancel_error);
  grpc_subchannel_call *call = GET_CALL(calld);
  if (call != NULL && call != CANCELLED_CALL) {
    GRPC_SUBCHANNEL_CALL_UNREF(exec_ctx, call, "client_channel_destroy_call");
  }
  GPR_ASSERT(calld->creation_phase == GRPC_SUBCHANNEL_CALL_HOLDER_NOT_CREATING);
  GPR_ASSERT(calld->waiting_ops_count == 0);
  if (calld->connected_subchannel != NULL) {
    GRPC_CONNECTED_SUBCHANNEL_UNREF(exec_ctx, calld->connected_subchannel,
                                    "picked");
  }
  gpr_free(calld->waiting_ops);
  gpr_free(and_free_memory);
}

static void cc_set_pollset_or_pollset_set(grpc_exec_ctx *exec_ctx,
                                          grpc_call_element *elem,
                                          grpc_polling_entity *pollent) {
  call_data *calld = elem->call_data;
  calld->pollent = pollent;
}

/*************************************************************************
 * EXPORTED SYMBOLS
 */

const grpc_channel_filter grpc_client_channel_filter = {
    cc_start_transport_stream_op,
    cc_start_transport_op,
    sizeof(call_data),
    cc_init_call_elem,
    cc_set_pollset_or_pollset_set,
    cc_destroy_call_elem,
    sizeof(channel_data),
    cc_init_channel_elem,
    cc_destroy_channel_elem,
    cc_get_peer,
    cc_get_channel_info,
    "client-channel",
};

static void try_to_connect_locked(grpc_exec_ctx *exec_ctx, void *arg,
                                  grpc_error *error_ignored) {
  channel_data *chand = arg;
  if (chand->lb_policy != NULL) {
    grpc_lb_policy_exit_idle(exec_ctx, chand->lb_policy);
  } else {
    chand->exit_idle_when_lb_policy_arrives = true;
    if (!chand->started_resolving && chand->resolver != NULL) {
      GRPC_CHANNEL_STACK_REF(chand->owning_stack, "resolver");
      chand->started_resolving = true;
<<<<<<< HEAD
      grpc_resolver_next_locked(exec_ctx, chand->resolver,
                                &chand->resolver_result,
                                &chand->on_resolver_result_changed);
=======
      grpc_resolver_next(exec_ctx, chand->resolver, &chand->resolver_result,
                         &chand->on_resolver_result_changed);
>>>>>>> 9596d6b1
    }
  }
  GRPC_CHANNEL_STACK_UNREF(exec_ctx, chand->owning_stack, "try_to_connect");
}

grpc_connectivity_state grpc_client_channel_check_connectivity_state(
    grpc_exec_ctx *exec_ctx, grpc_channel_element *elem, int try_to_connect) {
  channel_data *chand = elem->channel_data;
<<<<<<< HEAD
  grpc_connectivity_state out;
  out = grpc_connectivity_state_check(&chand->state_tracker);
=======
  grpc_connectivity_state out =
      grpc_connectivity_state_check(&chand->state_tracker);
>>>>>>> 9596d6b1
  if (out == GRPC_CHANNEL_IDLE && try_to_connect) {
    GRPC_CHANNEL_STACK_REF(chand->owning_stack, "try_to_connect");
    grpc_closure_sched(
        exec_ctx,
        grpc_closure_create(try_to_connect_locked, chand,
                            grpc_combiner_scheduler(chand->combiner, false)),
        GRPC_ERROR_NONE);
  }
  return out;
}

typedef struct {
  channel_data *chand;
  grpc_pollset *pollset;
  grpc_closure *on_complete;
  grpc_connectivity_state *state;
  grpc_closure my_closure;
} external_connectivity_watcher;

static void on_external_watch_complete(grpc_exec_ctx *exec_ctx, void *arg,
                                       grpc_error *error) {
  external_connectivity_watcher *w = arg;
  grpc_closure *follow_up = w->on_complete;
  grpc_pollset_set_del_pollset(exec_ctx, w->chand->interested_parties,
                               w->pollset);
  GRPC_CHANNEL_STACK_UNREF(exec_ctx, w->chand->owning_stack,
                           "external_connectivity_watcher");
  gpr_free(w);
  grpc_closure_run(exec_ctx, follow_up, GRPC_ERROR_REF(error));
}

<<<<<<< HEAD
static void cc_watch_connectivity_state_locked(grpc_exec_ctx *exec_ctx,
                                               void *arg,
                                               grpc_error *error_ignored) {
=======
static void watch_connectivity_state_locked(grpc_exec_ctx *exec_ctx, void *arg,
                                            grpc_error *error_ignored) {
>>>>>>> 9596d6b1
  external_connectivity_watcher *w = arg;
  grpc_closure_init(&w->my_closure, on_external_watch_complete, w,
                    grpc_schedule_on_exec_ctx);
  grpc_connectivity_state_notify_on_state_change(
      exec_ctx, &w->chand->state_tracker, w->state, &w->my_closure);
}

void grpc_client_channel_watch_connectivity_state(
    grpc_exec_ctx *exec_ctx, grpc_channel_element *elem, grpc_pollset *pollset,
    grpc_connectivity_state *state, grpc_closure *on_complete) {
  channel_data *chand = elem->channel_data;
  external_connectivity_watcher *w = gpr_malloc(sizeof(*w));
  w->chand = chand;
  w->pollset = pollset;
  w->on_complete = on_complete;
  w->state = state;
  grpc_pollset_set_add_pollset(exec_ctx, chand->interested_parties, pollset);
  GRPC_CHANNEL_STACK_REF(w->chand->owning_stack,
                         "external_connectivity_watcher");
  grpc_closure_sched(
      exec_ctx,
<<<<<<< HEAD
      grpc_closure_init(&w->my_closure, cc_watch_connectivity_state_locked, w,
=======
      grpc_closure_init(&w->my_closure, watch_connectivity_state_locked, w,
>>>>>>> 9596d6b1
                        grpc_combiner_scheduler(chand->combiner, true)),
      GRPC_ERROR_NONE);
}<|MERGE_RESOLUTION|>--- conflicted
+++ resolved
@@ -230,11 +230,7 @@
   if (w->lb_policy == w->chand->lb_policy) {
     if (publish_state == GRPC_CHANNEL_SHUTDOWN && w->chand->resolver != NULL) {
       publish_state = GRPC_CHANNEL_TRANSIENT_FAILURE;
-<<<<<<< HEAD
       grpc_resolver_channel_saw_error_locked(exec_ctx, w->chand->resolver);
-=======
-      grpc_resolver_channel_saw_error(exec_ctx, w->chand->resolver);
->>>>>>> 9596d6b1
       GRPC_LB_POLICY_UNREF(exec_ctx, w->chand->lb_policy, "channel");
       w->chand->lb_policy = NULL;
     }
@@ -390,14 +386,9 @@
       watch_lb_policy(exec_ctx, chand, lb_policy, state);
     }
     GRPC_CHANNEL_STACK_REF(chand->owning_stack, "resolver");
-<<<<<<< HEAD
     grpc_resolver_next_locked(exec_ctx, chand->resolver,
                               &chand->resolver_result,
                               &chand->on_resolver_result_changed);
-=======
-    grpc_resolver_next(exec_ctx, chand->resolver, &chand->resolver_result,
-                       &chand->on_resolver_result_changed);
->>>>>>> 9596d6b1
   } else {
     if (chand->resolver != NULL) {
       grpc_resolver_shutdown_locked(exec_ctx, chand->resolver);
@@ -431,13 +422,8 @@
   GRPC_ERROR_UNREF(state_error);
 }
 
-<<<<<<< HEAD
-static void cc_start_transport_op_locked(grpc_exec_ctx *exec_ctx, void *arg,
-                                         grpc_error *error_ignored) {
-=======
 static void start_transport_op_locked(grpc_exec_ctx *exec_ctx, void *arg,
                                       grpc_error *error_ignored) {
->>>>>>> 9596d6b1
   grpc_transport_op *op = arg;
   grpc_channel_element *elem = op->transport_private.args[0];
   channel_data *chand = elem->channel_data;
@@ -503,16 +489,9 @@
   op->transport_private.args[0] = elem;
   GRPC_CHANNEL_STACK_REF(chand->owning_stack, "start_transport_op");
   grpc_closure_sched(
-<<<<<<< HEAD
-      exec_ctx,
-      grpc_closure_init(&op->transport_private.closure,
-                        cc_start_transport_op_locked, op,
-                        grpc_combiner_scheduler(chand->combiner, false)),
-=======
       exec_ctx, grpc_closure_init(
                     &op->transport_private.closure, start_transport_op_locked,
                     op, grpc_combiner_scheduler(chand->combiner, false)),
->>>>>>> 9596d6b1
       GRPC_ERROR_NONE);
 }
 
@@ -614,11 +593,7 @@
     grpc_slice_hash_table_unref(exec_ctx, chand->method_params_table);
   }
   grpc_connectivity_state_destroy(exec_ctx, &chand->state_tracker);
-<<<<<<< HEAD
-  grpc_pollset_set_destroy(chand->interested_parties);
-=======
   grpc_pollset_set_destroy(exec_ctx, chand->interested_parties);
->>>>>>> 9596d6b1
   GRPC_COMBINER_UNREF(exec_ctx, chand->combiner, "client_channel");
   gpr_mu_destroy(&chand->info_mu);
 }
@@ -905,18 +880,6 @@
   return false;
 }
 
-<<<<<<< HEAD
-static void cc_start_transport_stream_op_locked(grpc_exec_ctx *exec_ctx,
-                                                void *arg,
-                                                grpc_error *error_ignored) {
-  grpc_transport_stream_op *op = arg;
-  grpc_call_element *elem = op->transport_private.args[0];
-  call_data *calld = elem->call_data;
-  channel_data *chand = elem->channel_data;
-  grpc_subchannel_call *call;
-
-retry:
-=======
 static void start_transport_stream_op_locked_inner(grpc_exec_ctx *exec_ctx,
                                                    grpc_transport_stream_op *op,
                                                    grpc_call_element *elem) {
@@ -924,19 +887,11 @@
   call_data *calld = elem->call_data;
   grpc_subchannel_call *call;
 
->>>>>>> 9596d6b1
   /* need to recheck that another thread hasn't set the call */
   call = GET_CALL(calld);
   if (call == CANCELLED_CALL) {
     grpc_transport_stream_op_finish_with_failure(
         exec_ctx, op, GRPC_ERROR_REF(calld->cancel_error));
-<<<<<<< HEAD
-    goto done;
-  }
-  if (call != NULL) {
-    grpc_subchannel_call_process_op(exec_ctx, call, op);
-    goto done;
-=======
     /* early out */
     return;
   }
@@ -944,7 +899,6 @@
     grpc_subchannel_call_process_op(exec_ctx, call, op);
     /* early out */
     return;
->>>>>>> 9596d6b1
   }
   /* if this is a cancellation, then we can raise our cancelled flag */
   if (op->cancel_error != GRPC_ERROR_NONE) {
@@ -973,12 +927,8 @@
       }
       grpc_transport_stream_op_finish_with_failure(
           exec_ctx, op, GRPC_ERROR_REF(op->cancel_error));
-<<<<<<< HEAD
-      goto done;
-=======
       /* early out */
       return;
->>>>>>> 9596d6b1
     }
   }
   /* if we don't have a subchannel, try to get one */
@@ -1025,11 +975,6 @@
   }
   /* nothing to be done but wait */
   add_waiting_locked(calld, op);
-<<<<<<< HEAD
-done:
-  GRPC_CALL_STACK_UNREF(exec_ctx, calld->owning_call,
-                        "start_transport_stream_op");
-=======
 }
 
 static void cc_start_transport_stream_op_locked(grpc_exec_ctx *exec_ctx,
@@ -1088,45 +1033,7 @@
                         cc_start_transport_stream_op_locked, op,
                         grpc_combiner_scheduler(chand->combiner, false)),
       GRPC_ERROR_NONE);
->>>>>>> 9596d6b1
   GPR_TIMER_END("cc_start_transport_stream_op", 0);
-}
-
-// The logic here is fairly complicated, due to (a) the fact that we
-// need to handle the case where we receive the send op before the
-// initial metadata op, and (b) the need for efficiency, especially in
-// the streaming case.
-// TODO(ctiller): Explain this more thoroughly.
-static void cc_start_transport_stream_op(grpc_exec_ctx *exec_ctx,
-                                         grpc_call_element *elem,
-                                         grpc_transport_stream_op *op) {
-  call_data *calld = elem->call_data;
-  channel_data *chand = elem->channel_data;
-  GRPC_CALL_LOG_OP(GPR_INFO, elem, op);
-  grpc_deadline_state_client_start_transport_stream_op(exec_ctx, elem, op);
-  /* try to (atomically) get the call */
-  grpc_subchannel_call *call = GET_CALL(calld);
-  GPR_TIMER_BEGIN("cc_start_transport_stream_op", 0);
-  if (call == CANCELLED_CALL) {
-    grpc_transport_stream_op_finish_with_failure(
-        exec_ctx, op, GRPC_ERROR_REF(calld->cancel_error));
-    GPR_TIMER_END("cc_start_transport_stream_op", 0);
-    return;
-  }
-  if (call != NULL) {
-    grpc_subchannel_call_process_op(exec_ctx, call, op);
-    GPR_TIMER_END("cc_start_transport_stream_op", 0);
-    return;
-  }
-  /* we failed; lock and figure out what to do */
-  GRPC_CALL_STACK_REF(calld->owning_call, "start_transport_stream_op");
-  op->transport_private.args[0] = elem;
-  grpc_closure_sched(
-      exec_ctx,
-      grpc_closure_init(&op->transport_private.closure,
-                        cc_start_transport_stream_op_locked, op,
-                        grpc_combiner_scheduler(chand->combiner, false)),
-      GRPC_ERROR_NONE);
 }
 
 // Gets data from the service config.  Invoked when the resolver returns
@@ -1315,14 +1222,9 @@
     if (!chand->started_resolving && chand->resolver != NULL) {
       GRPC_CHANNEL_STACK_REF(chand->owning_stack, "resolver");
       chand->started_resolving = true;
-<<<<<<< HEAD
       grpc_resolver_next_locked(exec_ctx, chand->resolver,
                                 &chand->resolver_result,
                                 &chand->on_resolver_result_changed);
-=======
-      grpc_resolver_next(exec_ctx, chand->resolver, &chand->resolver_result,
-                         &chand->on_resolver_result_changed);
->>>>>>> 9596d6b1
     }
   }
   GRPC_CHANNEL_STACK_UNREF(exec_ctx, chand->owning_stack, "try_to_connect");
@@ -1331,13 +1233,8 @@
 grpc_connectivity_state grpc_client_channel_check_connectivity_state(
     grpc_exec_ctx *exec_ctx, grpc_channel_element *elem, int try_to_connect) {
   channel_data *chand = elem->channel_data;
-<<<<<<< HEAD
-  grpc_connectivity_state out;
-  out = grpc_connectivity_state_check(&chand->state_tracker);
-=======
   grpc_connectivity_state out =
       grpc_connectivity_state_check(&chand->state_tracker);
->>>>>>> 9596d6b1
   if (out == GRPC_CHANNEL_IDLE && try_to_connect) {
     GRPC_CHANNEL_STACK_REF(chand->owning_stack, "try_to_connect");
     grpc_closure_sched(
@@ -1369,14 +1266,8 @@
   grpc_closure_run(exec_ctx, follow_up, GRPC_ERROR_REF(error));
 }
 
-<<<<<<< HEAD
-static void cc_watch_connectivity_state_locked(grpc_exec_ctx *exec_ctx,
-                                               void *arg,
-                                               grpc_error *error_ignored) {
-=======
 static void watch_connectivity_state_locked(grpc_exec_ctx *exec_ctx, void *arg,
                                             grpc_error *error_ignored) {
->>>>>>> 9596d6b1
   external_connectivity_watcher *w = arg;
   grpc_closure_init(&w->my_closure, on_external_watch_complete, w,
                     grpc_schedule_on_exec_ctx);
@@ -1398,11 +1289,7 @@
                          "external_connectivity_watcher");
   grpc_closure_sched(
       exec_ctx,
-<<<<<<< HEAD
-      grpc_closure_init(&w->my_closure, cc_watch_connectivity_state_locked, w,
-=======
       grpc_closure_init(&w->my_closure, watch_connectivity_state_locked, w,
->>>>>>> 9596d6b1
                         grpc_combiner_scheduler(chand->combiner, true)),
       GRPC_ERROR_NONE);
 }