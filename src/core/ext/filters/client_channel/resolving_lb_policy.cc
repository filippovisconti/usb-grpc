--- conflicted
+++ resolved
@@ -186,13 +186,8 @@
       process_resolver_result_user_data_(process_resolver_result_user_data) {
   GPR_ASSERT(process_resolver_result != nullptr);
   resolver_ = ResolverRegistry::CreateResolver(
-<<<<<<< HEAD
       target_uri_.get(), args.args, interested_parties(), work_serializer(),
-      grpc_core::MakeUnique<ResolverResultHandler>(Ref()));
-=======
-      target_uri_.get(), args.args, interested_parties(), combiner(),
       absl::make_unique<ResolverResultHandler>(Ref()));
->>>>>>> 0b689cb6
   // Since the validity of args has been checked when create the channel,
   // CreateResolver() must return a non-null result.
   GPR_ASSERT(resolver_ != nullptr);
