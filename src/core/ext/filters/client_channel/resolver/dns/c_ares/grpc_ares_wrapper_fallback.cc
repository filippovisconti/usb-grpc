/*
 *
 * Copyright 2016-2017 gRPC authors.
 *
 * Licensed under the Apache License, Version 2.0 (the "License");
 * you may not use this file except in compliance with the License.
 * You may obtain a copy of the License at
 *
 *     http://www.apache.org/licenses/LICENSE-2.0
 *
 * Unless required by applicable law or agreed to in writing, software
 * distributed under the License is distributed on an "AS IS" BASIS,
 * WITHOUT WARRANTIES OR CONDITIONS OF ANY KIND, either express or implied.
 * See the License for the specific language governing permissions and
 * limitations under the License.
 *
 */

#include <grpc/support/port_platform.h>
#if GRPC_ARES != 1 || defined(GRPC_UV)

#include "src/core/ext/filters/client_channel/resolver/dns/c_ares/grpc_ares_wrapper.h"

struct grpc_ares_request {
  char val;
};

<<<<<<< HEAD
static grpc_ares_request *grpc_dns_lookup_ares_impl(
    const char *dns_server, const char *name, const char *default_port,
    grpc_pollset_set *interested_parties, grpc_closure *on_done,
    grpc_lb_addresses **addrs, bool check_grpclb, char **service_config_json) {
  return NULL;
}

grpc_ares_request *(*grpc_dns_lookup_ares)(
    const char *dns_server, const char *name, const char *default_port,
    grpc_pollset_set *interested_parties, grpc_closure *on_done,
    grpc_lb_addresses **addrs, bool check_grpclb,
    char **service_config_json) = grpc_dns_lookup_ares_impl;

void grpc_cancel_ares_request(grpc_ares_request *r) {}
=======
static grpc_ares_request* grpc_dns_lookup_ares_impl(
    grpc_exec_ctx* exec_ctx, const char* dns_server, const char* name,
    const char* default_port, grpc_pollset_set* interested_parties,
    grpc_closure* on_done, grpc_lb_addresses** addrs, bool check_grpclb,
    char** service_config_json) {
  return NULL;
}

grpc_ares_request* (*grpc_dns_lookup_ares)(
    grpc_exec_ctx* exec_ctx, const char* dns_server, const char* name,
    const char* default_port, grpc_pollset_set* interested_parties,
    grpc_closure* on_done, grpc_lb_addresses** addrs, bool check_grpclb,
    char** service_config_json) = grpc_dns_lookup_ares_impl;

void grpc_cancel_ares_request(grpc_exec_ctx* exec_ctx, grpc_ares_request* r) {}
>>>>>>> d9da7387

grpc_error* grpc_ares_init(void) { return GRPC_ERROR_NONE; }

void grpc_ares_cleanup(void) {}

<<<<<<< HEAD
static void grpc_resolve_address_ares_impl(const char *name,
                                           const char *default_port,
                                           grpc_pollset_set *interested_parties,
                                           grpc_closure *on_done,
                                           grpc_resolved_addresses **addrs) {}

void (*grpc_resolve_address_ares)(
    const char *name, const char *default_port,
    grpc_pollset_set *interested_parties, grpc_closure *on_done,
    grpc_resolved_addresses **addrs) = grpc_resolve_address_ares_impl;
=======
static void grpc_resolve_address_ares_impl(grpc_exec_ctx* exec_ctx,
                                           const char* name,
                                           const char* default_port,
                                           grpc_pollset_set* interested_parties,
                                           grpc_closure* on_done,
                                           grpc_resolved_addresses** addrs) {}

void (*grpc_resolve_address_ares)(
    grpc_exec_ctx* exec_ctx, const char* name, const char* default_port,
    grpc_pollset_set* interested_parties, grpc_closure* on_done,
    grpc_resolved_addresses** addrs) = grpc_resolve_address_ares_impl;
>>>>>>> d9da7387

#endif /* GRPC_ARES != 1 || defined(GRPC_UV) */<|MERGE_RESOLUTION|>--- conflicted
+++ resolved
@@ -25,66 +25,34 @@
   char val;
 };
 
-<<<<<<< HEAD
-static grpc_ares_request *grpc_dns_lookup_ares_impl(
-    const char *dns_server, const char *name, const char *default_port,
-    grpc_pollset_set *interested_parties, grpc_closure *on_done,
-    grpc_lb_addresses **addrs, bool check_grpclb, char **service_config_json) {
-  return NULL;
-}
-
-grpc_ares_request *(*grpc_dns_lookup_ares)(
-    const char *dns_server, const char *name, const char *default_port,
-    grpc_pollset_set *interested_parties, grpc_closure *on_done,
-    grpc_lb_addresses **addrs, bool check_grpclb,
-    char **service_config_json) = grpc_dns_lookup_ares_impl;
-
-void grpc_cancel_ares_request(grpc_ares_request *r) {}
-=======
 static grpc_ares_request* grpc_dns_lookup_ares_impl(
-    grpc_exec_ctx* exec_ctx, const char* dns_server, const char* name,
-    const char* default_port, grpc_pollset_set* interested_parties,
-    grpc_closure* on_done, grpc_lb_addresses** addrs, bool check_grpclb,
-    char** service_config_json) {
+    const char* dns_server, const char* name, const char* default_port,
+    grpc_pollset_set* interested_parties, grpc_closure* on_done,
+    grpc_lb_addresses** addrs, bool check_grpclb, char** service_config_json) {
   return NULL;
 }
 
 grpc_ares_request* (*grpc_dns_lookup_ares)(
-    grpc_exec_ctx* exec_ctx, const char* dns_server, const char* name,
-    const char* default_port, grpc_pollset_set* interested_parties,
-    grpc_closure* on_done, grpc_lb_addresses** addrs, bool check_grpclb,
+    const char* dns_server, const char* name, const char* default_port,
+    grpc_pollset_set* interested_parties, grpc_closure* on_done,
+    grpc_lb_addresses** addrs, bool check_grpclb,
     char** service_config_json) = grpc_dns_lookup_ares_impl;
 
-void grpc_cancel_ares_request(grpc_exec_ctx* exec_ctx, grpc_ares_request* r) {}
->>>>>>> d9da7387
+void grpc_cancel_ares_request(grpc_ares_request* r) {}
 
 grpc_error* grpc_ares_init(void) { return GRPC_ERROR_NONE; }
 
 void grpc_ares_cleanup(void) {}
 
-<<<<<<< HEAD
-static void grpc_resolve_address_ares_impl(const char *name,
-                                           const char *default_port,
-                                           grpc_pollset_set *interested_parties,
-                                           grpc_closure *on_done,
-                                           grpc_resolved_addresses **addrs) {}
-
-void (*grpc_resolve_address_ares)(
-    const char *name, const char *default_port,
-    grpc_pollset_set *interested_parties, grpc_closure *on_done,
-    grpc_resolved_addresses **addrs) = grpc_resolve_address_ares_impl;
-=======
-static void grpc_resolve_address_ares_impl(grpc_exec_ctx* exec_ctx,
-                                           const char* name,
+static void grpc_resolve_address_ares_impl(const char* name,
                                            const char* default_port,
                                            grpc_pollset_set* interested_parties,
                                            grpc_closure* on_done,
                                            grpc_resolved_addresses** addrs) {}
 
 void (*grpc_resolve_address_ares)(
-    grpc_exec_ctx* exec_ctx, const char* name, const char* default_port,
+    const char* name, const char* default_port,
     grpc_pollset_set* interested_parties, grpc_closure* on_done,
     grpc_resolved_addresses** addrs) = grpc_resolve_address_ares_impl;
->>>>>>> d9da7387
 
 #endif /* GRPC_ARES != 1 || defined(GRPC_UV) */