--- conflicted
+++ resolved
@@ -98,13 +98,8 @@
 };
 
 std::unique_ptr<GrpcPolledFdFactory> NewGrpcPolledFdFactory(
-<<<<<<< HEAD
     std::shared_ptr<WorkSerializer> work_serializer) { /* NOLINT */
-  return MakeUnique<GrpcPolledFdFactoryPosix>();
-=======
-    Combiner* /*combiner*/) {
   return absl::make_unique<GrpcPolledFdFactoryPosix>();
->>>>>>> 0b689cb6
 }
 
 }  // namespace grpc_core
