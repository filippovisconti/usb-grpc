/*
 *
 * Copyright 2015, Google Inc.
 * All rights reserved.
 *
 * Redistribution and use in source and binary forms, with or without
 * modification, are permitted provided that the following conditions are
 * met:
 *
 *     * Redistributions of source code must retain the above copyright
 * notice, this list of conditions and the following disclaimer.
 *     * Redistributions in binary form must reproduce the above
 * copyright notice, this list of conditions and the following disclaimer
 * in the documentation and/or other materials provided with the
 * distribution.
 *     * Neither the name of Google Inc. nor the names of its
 * contributors may be used to endorse or promote products derived from
 * this software without specific prior written permission.
 *
 * THIS SOFTWARE IS PROVIDED BY THE COPYRIGHT HOLDERS AND CONTRIBUTORS
 * "AS IS" AND ANY EXPRESS OR IMPLIED WARRANTIES, INCLUDING, BUT NOT
 * LIMITED TO, THE IMPLIED WARRANTIES OF MERCHANTABILITY AND FITNESS FOR
 * A PARTICULAR PURPOSE ARE DISCLAIMED. IN NO EVENT SHALL THE COPYRIGHT
 * OWNER OR CONTRIBUTORS BE LIABLE FOR ANY DIRECT, INDIRECT, INCIDENTAL,
 * SPECIAL, EXEMPLARY, OR CONSEQUENTIAL DAMAGES (INCLUDING, BUT NOT
 * LIMITED TO, PROCUREMENT OF SUBSTITUTE GOODS OR SERVICES; LOSS OF USE,
 * DATA, OR PROFITS; OR BUSINESS INTERRUPTION) HOWEVER CAUSED AND ON ANY
 * THEORY OF LIABILITY, WHETHER IN CONTRACT, STRICT LIABILITY, OR TORT
 * (INCLUDING NEGLIGENCE OR OTHERWISE) ARISING IN ANY WAY OUT OF THE USE
 * OF THIS SOFTWARE, EVEN IF ADVISED OF THE POSSIBILITY OF SUCH DAMAGE.
 *
 */

#include "src/core/surface/server.h"

#include <stdlib.h>
#include <string.h>

#include "src/core/channel/census_filter.h"
#include "src/core/channel/channel_args.h"
#include "src/core/channel/connected_channel.h"
#include "src/core/iomgr/iomgr.h"
#include "src/core/support/string.h"
#include "src/core/surface/call.h"
#include "src/core/surface/channel.h"
#include "src/core/surface/completion_queue.h"
#include "src/core/surface/init.h"
#include "src/core/transport/metadata.h"
#include <grpc/support/alloc.h>
#include <grpc/support/log.h>
#include <grpc/support/useful.h>

typedef enum { PENDING_START, ALL_CALLS, CALL_LIST_COUNT } call_list;

typedef struct listener {
  void *arg;
  void (*start)(grpc_server *server, void *arg, grpc_pollset **pollsets,
                size_t pollset_count);
  void (*destroy)(grpc_server *server, void *arg);
  struct listener *next;
} listener;

typedef struct call_data call_data;
typedef struct channel_data channel_data;
typedef struct registered_method registered_method;

typedef struct {
  call_data *next;
  call_data *prev;
} call_link;

typedef enum { BATCH_CALL, REGISTERED_CALL } requested_call_type;

typedef struct {
  requested_call_type type;
  void *tag;
  grpc_completion_queue *cq_bound_to_call;
  grpc_completion_queue *cq_for_notification;
  grpc_call **call;
  union {
    struct {
      grpc_call_details *details;
      grpc_metadata_array *initial_metadata;
    } batch;
    struct {
      registered_method *registered_method;
      gpr_timespec *deadline;
      grpc_metadata_array *initial_metadata;
      grpc_byte_buffer **optional_payload;
    } registered;
  } data;
} requested_call;

typedef struct {
  requested_call *calls;
  size_t count;
  size_t capacity;
} requested_call_array;

struct registered_method {
  char *method;
  char *host;
  call_data *pending;
  requested_call_array requested;
  registered_method *next;
};

typedef struct channel_registered_method {
  registered_method *server_registered_method;
  grpc_mdstr *method;
  grpc_mdstr *host;
} channel_registered_method;

struct channel_data {
  grpc_server *server;
  size_t num_calls;
  grpc_channel *channel;
  grpc_mdstr *path_key;
  grpc_mdstr *authority_key;
  /* linked list of all channels on a server */
  channel_data *next;
  channel_data *prev;
  channel_registered_method *registered_methods;
  gpr_uint32 registered_method_slots;
  gpr_uint32 registered_method_max_probes;
  grpc_iomgr_closure finish_shutdown_channel_closure;
  grpc_iomgr_closure finish_destroy_channel_closure;
};

typedef struct shutdown_tag {
  void *tag;
  grpc_completion_queue *cq;
} shutdown_tag;

struct grpc_server {
  size_t channel_filter_count;
  const grpc_channel_filter **channel_filters;
  grpc_channel_args *channel_args;

  grpc_completion_queue **cqs;
  grpc_pollset **pollsets;
  size_t cq_count;

  gpr_mu mu;

  registered_method *registered_methods;
  requested_call_array requested_calls;

  gpr_uint8 shutdown;
  gpr_uint8 shutdown_published;
  size_t num_shutdown_tags;
  shutdown_tag *shutdown_tags;

  call_data *lists[CALL_LIST_COUNT];
  channel_data root_channel_data;

  listener *listeners;
  int listeners_destroyed;
  gpr_refcount internal_refcount;
};

typedef enum {
  /* waiting for metadata */
  NOT_STARTED,
  /* inital metadata read, not flow controlled in yet */
  PENDING,
  /* flow controlled in, on completion queue */
  ACTIVATED,
  /* cancelled before being queued */
  ZOMBIED
} call_state;

struct call_data {
  grpc_call *call;

  call_state state;
  grpc_mdstr *path;
  grpc_mdstr *host;
  gpr_timespec deadline;
  int got_initial_metadata;

  grpc_completion_queue *cq_new;

  grpc_stream_op_buffer *recv_ops;
  grpc_stream_state *recv_state;
  void (*on_done_recv)(void *user_data, int success);
  void *recv_user_data;

  grpc_iomgr_closure kill_zombie_closure;

  call_data **root[CALL_LIST_COUNT];
  call_link links[CALL_LIST_COUNT];
};

#define SERVER_FROM_CALL_ELEM(elem) \
  (((channel_data *)(elem)->channel_data)->server)

static void begin_call(grpc_server *server, call_data *calld,
                       requested_call *rc);
static void fail_call(grpc_server *server, requested_call *rc);
static void shutdown_channel(channel_data *chand, int send_goaway,
                             int send_disconnect);
static void maybe_finish_shutdown(grpc_server *server);

static int call_list_join(call_data **root, call_data *call, call_list list) {
  GPR_ASSERT(!call->root[list]);
  call->root[list] = root;
  if (!*root) {
    *root = call;
    call->links[list].next = call->links[list].prev = call;
  } else {
    call->links[list].next = *root;
    call->links[list].prev = (*root)->links[list].prev;
    call->links[list].next->links[list].prev =
        call->links[list].prev->links[list].next = call;
  }
  return 1;
}

static call_data *call_list_remove_head(call_data **root, call_list list) {
  call_data *out = *root;
  if (out) {
    out->root[list] = NULL;
    if (out->links[list].next == out) {
      *root = NULL;
    } else {
      *root = out->links[list].next;
      out->links[list].next->links[list].prev = out->links[list].prev;
      out->links[list].prev->links[list].next = out->links[list].next;
    }
  }
  return out;
}

static int call_list_remove(call_data *call, call_list list) {
  call_data **root = call->root[list];
  if (root == NULL) return 0;
  call->root[list] = NULL;
  if (*root == call) {
    *root = call->links[list].next;
    if (*root == call) {
      *root = NULL;
      return 1;
    }
  }
  GPR_ASSERT(*root != call);
  call->links[list].next->links[list].prev = call->links[list].prev;
  call->links[list].prev->links[list].next = call->links[list].next;
  return 1;
}

static void requested_call_array_destroy(requested_call_array *array) {
  gpr_free(array->calls);
}

static requested_call *requested_call_array_add(requested_call_array *array) {
  requested_call *rc;
  if (array->count == array->capacity) {
    array->capacity = GPR_MAX(array->capacity + 8, array->capacity * 2);
    array->calls =
        gpr_realloc(array->calls, sizeof(requested_call) * array->capacity);
  }
  rc = &array->calls[array->count++];
  memset(rc, 0, sizeof(*rc));
  return rc;
}

static void server_ref(grpc_server *server) {
  gpr_ref(&server->internal_refcount);
}

static void server_delete(grpc_server *server) {
  registered_method *rm;
  size_t i;
  grpc_channel_args_destroy(server->channel_args);
  gpr_mu_destroy(&server->mu);
  gpr_free(server->channel_filters);
  requested_call_array_destroy(&server->requested_calls);
  while ((rm = server->registered_methods) != NULL) {
    server->registered_methods = rm->next;
    gpr_free(rm->method);
    gpr_free(rm->host);
    requested_call_array_destroy(&rm->requested);
    gpr_free(rm);
  }
  for (i = 0; i < server->cq_count; i++) {
    GRPC_CQ_INTERNAL_UNREF(server->cqs[i], "server");
  }
  gpr_free(server->cqs);
  gpr_free(server->pollsets);
  gpr_free(server->shutdown_tags);
  gpr_free(server);
}

static void server_unref(grpc_server *server) {
  if (gpr_unref(&server->internal_refcount)) {
    server_delete(server);
  }
}

static int is_channel_orphaned(channel_data *chand) {
  return chand->next == chand;
}

static void orphan_channel(channel_data *chand) {
  chand->next->prev = chand->prev;
  chand->prev->next = chand->next;
  chand->next = chand->prev = chand;
}

static void finish_destroy_channel(void *cd, int success) {
  channel_data *chand = cd;
  grpc_server *server = chand->server;
  GRPC_CHANNEL_INTERNAL_UNREF(chand->channel, "server");
  server_unref(server);
}

static void destroy_channel(channel_data *chand) {
  if (is_channel_orphaned(chand)) return;
  GPR_ASSERT(chand->server != NULL);
  orphan_channel(chand);
  server_ref(chand->server);
<<<<<<< HEAD
  maybe_finish_shutdown(chand->server);
  grpc_iomgr_add_callback(finish_destroy_channel, chand);
=======
  chand->finish_destroy_channel_closure.cb = finish_destroy_channel;
  chand->finish_destroy_channel_closure.cb_arg = chand;
  grpc_iomgr_add_callback(&chand->finish_destroy_channel_closure);
>>>>>>> 3d67c7cf
}

static void finish_start_new_rpc_and_unlock(grpc_server *server,
                                            grpc_call_element *elem,
                                            call_data **pending_root,
                                            requested_call_array *array) {
  requested_call rc;
  call_data *calld = elem->call_data;
  if (array->count == 0) {
    calld->state = PENDING;
    call_list_join(pending_root, calld, PENDING_START);
    gpr_mu_unlock(&server->mu);
  } else {
    rc = array->calls[--array->count];
    calld->state = ACTIVATED;
    gpr_mu_unlock(&server->mu);
    begin_call(server, calld, &rc);
  }
}

static void start_new_rpc(grpc_call_element *elem) {
  channel_data *chand = elem->channel_data;
  call_data *calld = elem->call_data;
  grpc_server *server = chand->server;
  gpr_uint32 i;
  gpr_uint32 hash;
  channel_registered_method *rm;

  gpr_mu_lock(&server->mu);
  if (chand->registered_methods && calld->path && calld->host) {
    /* TODO(ctiller): unify these two searches */
    /* check for an exact match with host */
    hash = GRPC_MDSTR_KV_HASH(calld->host->hash, calld->path->hash);
    for (i = 0; i < chand->registered_method_max_probes; i++) {
      rm = &chand->registered_methods[(hash + i) %
                                      chand->registered_method_slots];
      if (!rm) break;
      if (rm->host != calld->host) continue;
      if (rm->method != calld->path) continue;
      finish_start_new_rpc_and_unlock(server, elem,
                                      &rm->server_registered_method->pending,
                                      &rm->server_registered_method->requested);
      return;
    }
    /* check for a wildcard method definition (no host set) */
    hash = GRPC_MDSTR_KV_HASH(0, calld->path->hash);
    for (i = 0; i <= chand->registered_method_max_probes; i++) {
      rm = &chand->registered_methods[(hash + i) %
                                      chand->registered_method_slots];
      if (!rm) break;
      if (rm->host != NULL) continue;
      if (rm->method != calld->path) continue;
      finish_start_new_rpc_and_unlock(server, elem,
                                      &rm->server_registered_method->pending,
                                      &rm->server_registered_method->requested);
      return;
    }
  }
  finish_start_new_rpc_and_unlock(server, elem, &server->lists[PENDING_START],
                                  &server->requested_calls);
}

static void kill_zombie(void *elem, int success) {
  grpc_call_destroy(grpc_call_from_top_element(elem));
}

static int num_listeners(grpc_server *server) {
  listener *l;
  int n = 0;
  for (l = server->listeners; l; l = l->next) {
    n++;
  }
  return n;
}

static void maybe_finish_shutdown(grpc_server *server) {
  size_t i;
  if (!server->shutdown || server->shutdown_published) {
    return;
  }
  if (server->lists[ALL_CALLS] != NULL) {
    gpr_log(GPR_DEBUG,
            "Waiting for all calls to finish before destroying server");
    return;
  }
  if (server->root_channel_data.next != &server->root_channel_data) {
    gpr_log(GPR_DEBUG,
            "Waiting for all channels to close before destroying server");
    return;
  }
  if (server->listeners_destroyed < num_listeners(server)) {
    gpr_log(GPR_DEBUG, "Waiting for all listeners to be destroyed (@ %d/%d)",
            server->listeners_destroyed, num_listeners(server));
    return;
  }
  server->shutdown_published = 1;
  for (i = 0; i < server->num_shutdown_tags; i++) {
    grpc_cq_end_op(server->shutdown_tags[i].cq, server->shutdown_tags[i].tag,
                   NULL, 1);
  }
}

static grpc_mdelem *server_filter(void *user_data, grpc_mdelem *md) {
  grpc_call_element *elem = user_data;
  channel_data *chand = elem->channel_data;
  call_data *calld = elem->call_data;
  if (md->key == chand->path_key) {
    calld->path = grpc_mdstr_ref(md->value);
    return NULL;
  } else if (md->key == chand->authority_key) {
    calld->host = grpc_mdstr_ref(md->value);
    return NULL;
  }
  return md;
}

static void decrement_call_count(channel_data *chand) {
  chand->num_calls--;
  if (0 == chand->num_calls && chand->server->shutdown) {
    shutdown_channel(chand, 0, 1);
  }
  maybe_finish_shutdown(chand->server);
}

static void server_on_recv(void *ptr, int success) {
  grpc_call_element *elem = ptr;
  call_data *calld = elem->call_data;
  channel_data *chand = elem->channel_data;

  if (success && !calld->got_initial_metadata) {
    size_t i;
    size_t nops = calld->recv_ops->nops;
    grpc_stream_op *ops = calld->recv_ops->ops;
    for (i = 0; i < nops; i++) {
      grpc_stream_op *op = &ops[i];
      if (op->type != GRPC_OP_METADATA) continue;
      grpc_metadata_batch_filter(&op->data.metadata, server_filter, elem);
      if (0 != gpr_time_cmp(op->data.metadata.deadline, gpr_inf_future)) {
        calld->deadline = op->data.metadata.deadline;
      }
      calld->got_initial_metadata = 1;
      start_new_rpc(elem);
      break;
    }
  }

  switch (*calld->recv_state) {
    case GRPC_STREAM_OPEN:
      break;
    case GRPC_STREAM_SEND_CLOSED:
      break;
    case GRPC_STREAM_RECV_CLOSED:
      gpr_mu_lock(&chand->server->mu);
      if (calld->state == NOT_STARTED) {
        calld->state = ZOMBIED;
        grpc_iomgr_closure_init(&calld->kill_zombie_closure, kill_zombie, elem);
        grpc_iomgr_add_callback(&calld->kill_zombie_closure);
      }
      gpr_mu_unlock(&chand->server->mu);
      break;
    case GRPC_STREAM_CLOSED:
      gpr_mu_lock(&chand->server->mu);
      if (calld->state == NOT_STARTED) {
        calld->state = ZOMBIED;
        grpc_iomgr_closure_init(&calld->kill_zombie_closure, kill_zombie, elem);
        grpc_iomgr_add_callback(&calld->kill_zombie_closure);
      } else if (calld->state == PENDING) {
        call_list_remove(calld, PENDING_START);
        calld->state = ZOMBIED;
        grpc_iomgr_closure_init(&calld->kill_zombie_closure, kill_zombie, elem);
        grpc_iomgr_add_callback(&calld->kill_zombie_closure);

      }
      if (call_list_remove(calld, ALL_CALLS)) {
        decrement_call_count(chand);
      }
      gpr_mu_unlock(&chand->server->mu);
      break;
  }

  calld->on_done_recv(calld->recv_user_data, success);
}

static void server_mutate_op(grpc_call_element *elem, grpc_transport_op *op) {
  call_data *calld = elem->call_data;

  if (op->recv_ops) {
    /* substitute our callback for the higher callback */
    calld->recv_ops = op->recv_ops;
    calld->recv_state = op->recv_state;
    calld->on_done_recv = op->on_done_recv;
    calld->recv_user_data = op->recv_user_data;
    op->on_done_recv = server_on_recv;
    op->recv_user_data = elem;
  }
}

static void server_start_transport_op(grpc_call_element *elem,
                                      grpc_transport_op *op) {
  GRPC_CALL_LOG_OP(GPR_INFO, elem, op);
  server_mutate_op(elem, op);
  grpc_call_next_op(elem, op);
}

static void channel_op(grpc_channel_element *elem,
                       grpc_channel_element *from_elem, grpc_channel_op *op) {
  channel_data *chand = elem->channel_data;
  grpc_server *server = chand->server;

  switch (op->type) {
    case GRPC_ACCEPT_CALL:
      /* create a call */
      grpc_call_create(chand->channel, NULL,
                       op->data.accept_call.transport_server_data, NULL, 0,
                       gpr_inf_future);
      break;
    case GRPC_TRANSPORT_CLOSED:
      /* if the transport is closed for a server channel, we destroy the
         channel */
      gpr_mu_lock(&server->mu);
      server_ref(server);
      destroy_channel(chand);
      gpr_mu_unlock(&server->mu);
      server_unref(server);
      break;
    case GRPC_TRANSPORT_GOAWAY:
      gpr_slice_unref(op->data.goaway.message);
      break;
    default:
      GPR_ASSERT(op->dir == GRPC_CALL_DOWN);
      grpc_channel_next_op(elem, op);
      break;
  }
}

typedef struct {
  channel_data *chand;
  int send_goaway;
  int send_disconnect;
} shutdown_channel_args;

static void finish_shutdown_channel(void *p, int success) {
  shutdown_channel_args *sca = p;
  grpc_channel_op op;

  if (sca->send_goaway) {
    op.type = GRPC_CHANNEL_GOAWAY;
    op.dir = GRPC_CALL_DOWN;
    op.data.goaway.status = GRPC_STATUS_OK;
    op.data.goaway.message = gpr_slice_from_copied_string("Server shutdown");
    channel_op(grpc_channel_stack_element(
                   grpc_channel_get_channel_stack(sca->chand->channel), 0),
               NULL, &op);
  }
  if (sca->send_disconnect) {
    op.type = GRPC_CHANNEL_DISCONNECT;
    op.dir = GRPC_CALL_DOWN;
    channel_op(grpc_channel_stack_element(
                   grpc_channel_get_channel_stack(sca->chand->channel), 0),
               NULL, &op);
  }
  GRPC_CHANNEL_INTERNAL_UNREF(sca->chand->channel, "shutdown");

  gpr_free(sca);
}

<<<<<<< HEAD
static void shutdown_channel(channel_data *chand, int send_goaway,
                             int send_disconnect) {
  shutdown_channel_args *sca;
  gpr_log(GPR_DEBUG, "shutdown_channel: %p %d %d", chand, send_goaway, send_disconnect);
  GRPC_CHANNEL_INTERNAL_REF(chand->channel, "shutdown");
  sca = gpr_malloc(sizeof(shutdown_channel_args));
  sca->chand = chand;
  sca->send_goaway = send_goaway;
  sca->send_disconnect = send_disconnect;
  grpc_iomgr_add_callback(finish_shutdown_channel, sca);
=======
static void shutdown_channel(channel_data *chand) {
  grpc_channel_internal_ref(chand->channel);
  chand->finish_shutdown_channel_closure.cb = finish_shutdown_channel;
  chand->finish_shutdown_channel_closure.cb_arg = chand;
  grpc_iomgr_add_callback(&chand->finish_shutdown_channel_closure);
>>>>>>> 3d67c7cf
}

static void init_call_elem(grpc_call_element *elem,
                           const void *server_transport_data,
                           grpc_transport_op *initial_op) {
  call_data *calld = elem->call_data;
  channel_data *chand = elem->channel_data;
  memset(calld, 0, sizeof(call_data));
  calld->deadline = gpr_inf_future;
  calld->call = grpc_call_from_top_element(elem);

  gpr_mu_lock(&chand->server->mu);
  call_list_join(&chand->server->lists[ALL_CALLS], calld, ALL_CALLS);
  chand->num_calls++;
  gpr_mu_unlock(&chand->server->mu);

  server_ref(chand->server);

  if (initial_op) server_mutate_op(elem, initial_op);
}

static void destroy_call_elem(grpc_call_element *elem) {
  channel_data *chand = elem->channel_data;
  call_data *calld = elem->call_data;
  int removed[CALL_LIST_COUNT];
  size_t i;

  gpr_mu_lock(&chand->server->mu);
  for (i = 0; i < CALL_LIST_COUNT; i++) {
    removed[i] = call_list_remove(elem->call_data, i);
  }
  if (removed[ALL_CALLS]) {
    decrement_call_count(chand);
  }
  gpr_mu_unlock(&chand->server->mu);

  if (calld->host) {
    grpc_mdstr_unref(calld->host);
  }
  if (calld->path) {
    grpc_mdstr_unref(calld->path);
  }

  server_unref(chand->server);
}

static void init_channel_elem(grpc_channel_element *elem,
                              const grpc_channel_args *args,
                              grpc_mdctx *metadata_context, int is_first,
                              int is_last) {
  channel_data *chand = elem->channel_data;
  GPR_ASSERT(is_first);
  GPR_ASSERT(!is_last);
  chand->server = NULL;
  chand->num_calls = 0;
  chand->channel = NULL;
  chand->path_key = grpc_mdstr_from_string(metadata_context, ":path");
  chand->authority_key = grpc_mdstr_from_string(metadata_context, ":authority");
  chand->next = chand->prev = chand;
  chand->registered_methods = NULL;
}

static void destroy_channel_elem(grpc_channel_element *elem) {
  size_t i;
  channel_data *chand = elem->channel_data;
  if (chand->registered_methods) {
    for (i = 0; i < chand->registered_method_slots; i++) {
      if (chand->registered_methods[i].method) {
        grpc_mdstr_unref(chand->registered_methods[i].method);
      }
      if (chand->registered_methods[i].host) {
        grpc_mdstr_unref(chand->registered_methods[i].host);
      }
    }
    gpr_free(chand->registered_methods);
  }
  if (chand->server) {
    gpr_mu_lock(&chand->server->mu);
    chand->next->prev = chand->prev;
    chand->prev->next = chand->next;
    chand->next = chand->prev = chand;
    maybe_finish_shutdown(chand->server);
    gpr_mu_unlock(&chand->server->mu);
    grpc_mdstr_unref(chand->path_key);
    grpc_mdstr_unref(chand->authority_key);
    server_unref(chand->server);
  }
}

static const grpc_channel_filter server_surface_filter = {
    server_start_transport_op,
    channel_op,
    sizeof(call_data),
    init_call_elem,
    destroy_call_elem,
    sizeof(channel_data),
    init_channel_elem,
    destroy_channel_elem,
    "server",
};

void grpc_server_register_completion_queue(grpc_server *server,
                                           grpc_completion_queue *cq) {
  size_t i, n;
  for (i = 0; i < server->cq_count; i++) {
    if (server->cqs[i] == cq) return;
  }
  GRPC_CQ_INTERNAL_REF(cq, "server");
  n = server->cq_count++;
  server->cqs = gpr_realloc(server->cqs,
                            server->cq_count * sizeof(grpc_completion_queue *));
  server->cqs[n] = cq;
}

grpc_server *grpc_server_create_from_filters(grpc_channel_filter **filters,
                                             size_t filter_count,
                                             const grpc_channel_args *args) {
  size_t i;
  /* TODO(census): restore this once we finalize census filter etc.
     int census_enabled = grpc_channel_args_is_census_enabled(args); */
  int census_enabled = 0;

  grpc_server *server = gpr_malloc(sizeof(grpc_server));

  GPR_ASSERT(grpc_is_initialized() && "call grpc_init()");

  memset(server, 0, sizeof(grpc_server));

  gpr_mu_init(&server->mu);

  /* decremented by grpc_server_destroy */
  gpr_ref_init(&server->internal_refcount, 1);
  server->root_channel_data.next = server->root_channel_data.prev =
      &server->root_channel_data;

  /* Server filter stack is:

     server_surface_filter - for making surface API calls
     grpc_server_census_filter (optional) - for stats collection and tracing
     {passed in filter stack}
     grpc_connected_channel_filter - for interfacing with transports */
  server->channel_filter_count = filter_count + 1 + census_enabled;
  server->channel_filters =
      gpr_malloc(server->channel_filter_count * sizeof(grpc_channel_filter *));
  server->channel_filters[0] = &server_surface_filter;
  /* TODO(census): restore this once we rework census filter
  if (census_enabled) {
    server->channel_filters[1] = &grpc_server_census_filter;
    } */
  for (i = 0; i < filter_count; i++) {
    server->channel_filters[i + 1 + census_enabled] = filters[i];
  }

  server->channel_args = grpc_channel_args_copy(args);

  return server;
}

static int streq(const char *a, const char *b) {
  if (a == NULL && b == NULL) return 1;
  if (a == NULL) return 0;
  if (b == NULL) return 0;
  return 0 == strcmp(a, b);
}

void *grpc_server_register_method(grpc_server *server, const char *method,
                                  const char *host) {
  registered_method *m;
  if (!method) {
    gpr_log(GPR_ERROR,
            "grpc_server_register_method method string cannot be NULL");
    return NULL;
  }
  for (m = server->registered_methods; m; m = m->next) {
    if (streq(m->method, method) && streq(m->host, host)) {
      gpr_log(GPR_ERROR, "duplicate registration for %s@%s", method,
              host ? host : "*");
      return NULL;
    }
  }
  m = gpr_malloc(sizeof(registered_method));
  memset(m, 0, sizeof(*m));
  m->method = gpr_strdup(method);
  m->host = gpr_strdup(host);
  m->next = server->registered_methods;
  server->registered_methods = m;
  return m;
}

void grpc_server_start(grpc_server *server) {
  listener *l;
  size_t i;

  server->pollsets = gpr_malloc(sizeof(grpc_pollset *) * server->cq_count);
  for (i = 0; i < server->cq_count; i++) {
    server->pollsets[i] = grpc_cq_pollset(server->cqs[i]);
  }

  for (l = server->listeners; l; l = l->next) {
    l->start(server, l->arg, server->pollsets, server->cq_count);
  }
}

grpc_transport_setup_result grpc_server_setup_transport(
    grpc_server *s, grpc_transport *transport,
    grpc_channel_filter const **extra_filters, size_t num_extra_filters,
    grpc_mdctx *mdctx, const grpc_channel_args *args) {
  size_t num_filters = s->channel_filter_count + num_extra_filters + 1;
  grpc_channel_filter const **filters =
      gpr_malloc(sizeof(grpc_channel_filter *) * num_filters);
  size_t i;
  size_t num_registered_methods;
  size_t alloc;
  registered_method *rm;
  channel_registered_method *crm;
  grpc_channel *channel;
  channel_data *chand;
  grpc_mdstr *host;
  grpc_mdstr *method;
  gpr_uint32 hash;
  gpr_uint32 slots;
  gpr_uint32 probes;
  gpr_uint32 max_probes = 0;
  grpc_transport_setup_result result;

  for (i = 0; i < s->channel_filter_count; i++) {
    filters[i] = s->channel_filters[i];
  }
  for (; i < s->channel_filter_count + num_extra_filters; i++) {
    filters[i] = extra_filters[i - s->channel_filter_count];
  }
  filters[i] = &grpc_connected_channel_filter;

  for (i = 0; i < s->cq_count; i++) {
    grpc_transport_add_to_pollset(transport, grpc_cq_pollset(s->cqs[i]));
  }

  channel =
      grpc_channel_create_from_filters(filters, num_filters, args, mdctx, 0);
  chand = (channel_data *)grpc_channel_stack_element(
              grpc_channel_get_channel_stack(channel), 0)
              ->channel_data;
  chand->server = s;
  server_ref(s);
  chand->channel = channel;

  num_registered_methods = 0;
  for (rm = s->registered_methods; rm; rm = rm->next) {
    num_registered_methods++;
  }
  /* build a lookup table phrased in terms of mdstr's in this channels context
     to quickly find registered methods */
  if (num_registered_methods > 0) {
    slots = 2 * num_registered_methods;
    alloc = sizeof(channel_registered_method) * slots;
    chand->registered_methods = gpr_malloc(alloc);
    memset(chand->registered_methods, 0, alloc);
    for (rm = s->registered_methods; rm; rm = rm->next) {
      host = rm->host ? grpc_mdstr_from_string(mdctx, rm->host) : NULL;
      method = grpc_mdstr_from_string(mdctx, rm->method);
      hash = GRPC_MDSTR_KV_HASH(host ? host->hash : 0, method->hash);
      for (probes = 0; chand->registered_methods[(hash + probes) % slots]
                           .server_registered_method != NULL;
           probes++)
        ;
      if (probes > max_probes) max_probes = probes;
      crm = &chand->registered_methods[(hash + probes) % slots];
      crm->server_registered_method = rm;
      crm->host = host;
      crm->method = method;
    }
    chand->registered_method_slots = slots;
    chand->registered_method_max_probes = max_probes;
  }

  result = grpc_connected_channel_bind_transport(
      grpc_channel_get_channel_stack(channel), transport);

  gpr_mu_lock(&s->mu);
  chand->next = &s->root_channel_data;
  chand->prev = chand->next->prev;
  chand->next->prev = chand->prev->next = chand;
  gpr_mu_unlock(&s->mu);

  gpr_free(filters);

  return result;
}

void grpc_server_shutdown_and_notify(grpc_server *server,
                                     grpc_completion_queue *cq, void *tag) {
  listener *l;
  requested_call_array requested_calls;
  channel_data *c;
  size_t i;
  registered_method *rm;
  shutdown_tag *sdt;

  /* lock, and gather up some stuff to do */
  gpr_mu_lock(&server->mu);
  grpc_cq_begin_op(cq, NULL);
  server->shutdown_tags =
      gpr_realloc(server->shutdown_tags,
                  sizeof(shutdown_tag) * (server->num_shutdown_tags + 1));
  sdt = &server->shutdown_tags[server->num_shutdown_tags++];
  sdt->tag = tag;
  sdt->cq = cq;
  if (server->shutdown) {
    gpr_mu_unlock(&server->mu);
    return;
  }

  for (c = server->root_channel_data.next; c != &server->root_channel_data;
       c = c->next) {
    shutdown_channel(c, 1, c->num_calls == 0);
  }

  /* collect all unregistered then registered calls */
  requested_calls = server->requested_calls;
  memset(&server->requested_calls, 0, sizeof(server->requested_calls));
  for (rm = server->registered_methods; rm; rm = rm->next) {
    if (requested_calls.count + rm->requested.count >
        requested_calls.capacity) {
      requested_calls.capacity =
          GPR_MAX(requested_calls.count + rm->requested.count,
                  2 * requested_calls.capacity);
      requested_calls.calls =
          gpr_realloc(requested_calls.calls, sizeof(*requested_calls.calls) *
                                                 requested_calls.capacity);
    }
    memcpy(requested_calls.calls + requested_calls.count, rm->requested.calls,
           sizeof(*requested_calls.calls) * rm->requested.count);
    requested_calls.count += rm->requested.count;
    gpr_free(rm->requested.calls);
    memset(&rm->requested, 0, sizeof(rm->requested));
  }

  server->shutdown = 1;
  maybe_finish_shutdown(server);
  gpr_mu_unlock(&server->mu);

  /* terminate all the requested calls */
  for (i = 0; i < requested_calls.count; i++) {
    fail_call(server, &requested_calls.calls[i]);
  }
  gpr_free(requested_calls.calls);

  /* Shutdown listeners */
  for (l = server->listeners; l; l = l->next) {
    l->destroy(server, l->arg);
  }
}

void grpc_server_listener_destroy_done(void *s) {
  grpc_server *server = s;
  gpr_mu_lock(&server->mu);
  server->listeners_destroyed++;
  maybe_finish_shutdown(server);
  gpr_mu_unlock(&server->mu);
}

void grpc_server_cancel_all_calls(grpc_server *server) {
  call_data *calld;
  grpc_call **calls;
  size_t call_count;
  size_t call_capacity;
  int is_first = 1;
  size_t i;

  gpr_mu_lock(&server->mu);

  GPR_ASSERT(server->shutdown);

  if (!server->lists[ALL_CALLS]) {
    gpr_mu_unlock(&server->mu);
    return;
  }

  call_capacity = 8;
  call_count = 0;
  calls = gpr_malloc(sizeof(grpc_call *) * call_capacity);

  for (calld = server->lists[ALL_CALLS];
       calld != server->lists[ALL_CALLS] || is_first;
       calld = calld->links[ALL_CALLS].next) {
    if (call_count == call_capacity) {
      call_capacity *= 2;
      calls = gpr_realloc(calls, sizeof(grpc_call *) * call_capacity);
    }
    calls[call_count++] = calld->call;
    GRPC_CALL_INTERNAL_REF(calld->call, "cancel_all");
    is_first = 0;
  }

  gpr_mu_unlock(&server->mu);

  for (i = 0; i < call_count; i++) {
    grpc_call_cancel_with_status(calls[i], GRPC_STATUS_UNAVAILABLE,
                                 "Unavailable");
    GRPC_CALL_INTERNAL_UNREF(calls[i], "cancel_all", 1);
  }

  gpr_free(calls);
}

void grpc_server_destroy(grpc_server *server) {
  listener *l;

  gpr_mu_lock(&server->mu);
  GPR_ASSERT(server->shutdown);
  GPR_ASSERT(server->listeners_destroyed == num_listeners(server));

  while (server->listeners) {
    l = server->listeners;
    server->listeners = l->next;
    gpr_free(l);
  }
<<<<<<< HEAD
=======

  while ((calld = call_list_remove_head(&server->lists[PENDING_START],
                                        PENDING_START)) != NULL) {
    /* TODO(dgq): If we knew the size of the call list (or an upper bound), we
     * could allocate all the memory for the closures in advance in a single
     * chunk */
    gpr_log(GPR_DEBUG, "server destroys call %p", calld->call);
    calld->state = ZOMBIED;
    grpc_iomgr_closure_init(
        &calld->kill_zombie_closure, kill_zombie,
        grpc_call_stack_element(grpc_call_get_call_stack(calld->call), 0));
    grpc_iomgr_add_callback(&calld->kill_zombie_closure);
  }

  for (c = server->root_channel_data.next; c != &server->root_channel_data;
       c = c->next) {
    shutdown_channel(c);
  }
>>>>>>> 3d67c7cf
  gpr_mu_unlock(&server->mu);

  server_unref(server);
}

void grpc_server_add_listener(grpc_server *server, void *arg,
                              void (*start)(grpc_server *server, void *arg,
                                            grpc_pollset **pollsets,
                                            size_t pollset_count),
                              void (*destroy)(grpc_server *server, void *arg)) {
  listener *l = gpr_malloc(sizeof(listener));
  l->arg = arg;
  l->start = start;
  l->destroy = destroy;
  l->next = server->listeners;
  server->listeners = l;
}

static grpc_call_error queue_call_request(grpc_server *server,
                                          requested_call *rc) {
  call_data *calld = NULL;
  requested_call_array *requested_calls = NULL;
  gpr_mu_lock(&server->mu);
  if (server->shutdown) {
    gpr_mu_unlock(&server->mu);
    fail_call(server, rc);
    return GRPC_CALL_OK;
  }
  switch (rc->type) {
    case BATCH_CALL:
      calld =
          call_list_remove_head(&server->lists[PENDING_START], PENDING_START);
      requested_calls = &server->requested_calls;
      break;
    case REGISTERED_CALL:
      calld = call_list_remove_head(
          &rc->data.registered.registered_method->pending, PENDING_START);
      requested_calls = &rc->data.registered.registered_method->requested;
      break;
  }
  if (calld) {
    GPR_ASSERT(calld->state == PENDING);
    calld->state = ACTIVATED;
    gpr_mu_unlock(&server->mu);
    begin_call(server, calld, rc);
    return GRPC_CALL_OK;
  } else {
    *requested_call_array_add(requested_calls) = *rc;
    gpr_mu_unlock(&server->mu);
    return GRPC_CALL_OK;
  }
}

grpc_call_error grpc_server_request_call(
    grpc_server *server, grpc_call **call, grpc_call_details *details,
    grpc_metadata_array *initial_metadata,
    grpc_completion_queue *cq_bound_to_call,
    grpc_completion_queue *cq_for_notification, void *tag) {
  requested_call rc;
  GRPC_SERVER_LOG_REQUEST_CALL(GPR_INFO, server, call, details,
                               initial_metadata, cq_bound_to_call,
                               cq_for_notification, tag);
  grpc_cq_begin_op(cq_for_notification, NULL);
  rc.type = BATCH_CALL;
  rc.tag = tag;
  rc.cq_bound_to_call = cq_bound_to_call;
  rc.cq_for_notification = cq_for_notification;
  rc.call = call;
  rc.data.batch.details = details;
  rc.data.batch.initial_metadata = initial_metadata;
  return queue_call_request(server, &rc);
}

grpc_call_error grpc_server_request_registered_call(
    grpc_server *server, void *rm, grpc_call **call, gpr_timespec *deadline,
    grpc_metadata_array *initial_metadata, grpc_byte_buffer **optional_payload,
    grpc_completion_queue *cq_bound_to_call,
    grpc_completion_queue *cq_for_notification, void *tag) {
  requested_call rc;
  registered_method *registered_method = rm;
  grpc_cq_begin_op(cq_for_notification, NULL);
  rc.type = REGISTERED_CALL;
  rc.tag = tag;
  rc.cq_bound_to_call = cq_bound_to_call;
  rc.cq_for_notification = cq_for_notification;
  rc.call = call;
  rc.data.registered.registered_method = registered_method;
  rc.data.registered.deadline = deadline;
  rc.data.registered.initial_metadata = initial_metadata;
  rc.data.registered.optional_payload = optional_payload;
  return queue_call_request(server, &rc);
}

static void publish_registered_or_batch(grpc_call *call, int success,
                                        void *tag);
static void publish_was_not_set(grpc_call *call, int success, void *tag) {
  abort();
}

static void cpstr(char **dest, size_t *capacity, grpc_mdstr *value) {
  gpr_slice slice = value->slice;
  size_t len = GPR_SLICE_LENGTH(slice);

  if (len + 1 > *capacity) {
    *capacity = GPR_MAX(len + 1, *capacity * 2);
    *dest = gpr_realloc(*dest, *capacity);
  }
  memcpy(*dest, grpc_mdstr_as_c_string(value), len + 1);
}

static void begin_call(grpc_server *server, call_data *calld,
                       requested_call *rc) {
  grpc_ioreq_completion_func publish = publish_was_not_set;
  grpc_ioreq req[2];
  grpc_ioreq *r = req;

  /* called once initial metadata has been read by the call, but BEFORE
     the ioreq to fetch it out of the call has been executed.
     This means metadata related fields can be relied on in calld, but to
     fill in the metadata array passed by the client, we need to perform
     an ioreq op, that should complete immediately. */

  grpc_call_set_completion_queue(calld->call, rc->cq_bound_to_call);
  *rc->call = calld->call;
  calld->cq_new = rc->cq_for_notification;
  switch (rc->type) {
    case BATCH_CALL:
      cpstr(&rc->data.batch.details->host,
            &rc->data.batch.details->host_capacity, calld->host);
      cpstr(&rc->data.batch.details->method,
            &rc->data.batch.details->method_capacity, calld->path);
      rc->data.batch.details->deadline = calld->deadline;
      r->op = GRPC_IOREQ_RECV_INITIAL_METADATA;
      r->data.recv_metadata = rc->data.batch.initial_metadata;
      r++;
      publish = publish_registered_or_batch;
      break;
    case REGISTERED_CALL:
      *rc->data.registered.deadline = calld->deadline;
      r->op = GRPC_IOREQ_RECV_INITIAL_METADATA;
      r->data.recv_metadata = rc->data.registered.initial_metadata;
      r++;
      if (rc->data.registered.optional_payload) {
        r->op = GRPC_IOREQ_RECV_MESSAGE;
        r->data.recv_message = rc->data.registered.optional_payload;
        r++;
      }
      publish = publish_registered_or_batch;
      break;
  }

  GRPC_CALL_INTERNAL_REF(calld->call, "server");
  grpc_call_start_ioreq_and_call_back(calld->call, req, r - req, publish,
                                      rc->tag);
}

static void fail_call(grpc_server *server, requested_call *rc) {
  *rc->call = NULL;
  switch (rc->type) {
    case BATCH_CALL:
      rc->data.batch.initial_metadata->count = 0;
      break;
    case REGISTERED_CALL:
      rc->data.registered.initial_metadata->count = 0;
      break;
  }
  grpc_cq_end_op(rc->cq_for_notification, rc->tag, NULL, 0);
}

static void publish_registered_or_batch(grpc_call *call, int success,
                                        void *tag) {
  grpc_call_element *elem =
      grpc_call_stack_element(grpc_call_get_call_stack(call), 0);
  call_data *calld = elem->call_data;
  grpc_cq_end_op(calld->cq_new, tag, call, success);
}

const grpc_channel_args *grpc_server_get_channel_args(grpc_server *server) {
  return server->channel_args;
}

int grpc_server_has_open_connections(grpc_server *server) {
  int r;
  gpr_mu_lock(&server->mu);
  r = server->root_channel_data.next != &server->root_channel_data;
  gpr_mu_unlock(&server->mu);
  return r;
}<|MERGE_RESOLUTION|>--- conflicted
+++ resolved
@@ -320,14 +320,10 @@
   GPR_ASSERT(chand->server != NULL);
   orphan_channel(chand);
   server_ref(chand->server);
-<<<<<<< HEAD
   maybe_finish_shutdown(chand->server);
-  grpc_iomgr_add_callback(finish_destroy_channel, chand);
-=======
   chand->finish_destroy_channel_closure.cb = finish_destroy_channel;
   chand->finish_destroy_channel_closure.cb_arg = chand;
   grpc_iomgr_add_callback(&chand->finish_destroy_channel_closure);
->>>>>>> 3d67c7cf
 }
 
 static void finish_start_new_rpc_and_unlock(grpc_server *server,
@@ -594,24 +590,16 @@
   gpr_free(sca);
 }
 
-<<<<<<< HEAD
-static void shutdown_channel(channel_data *chand, int send_goaway,
-                             int send_disconnect) {
+static void shutdown_channel(channel_data *chand) {
   shutdown_channel_args *sca;
-  gpr_log(GPR_DEBUG, "shutdown_channel: %p %d %d", chand, send_goaway, send_disconnect);
   GRPC_CHANNEL_INTERNAL_REF(chand->channel, "shutdown");
   sca = gpr_malloc(sizeof(shutdown_channel_args));
   sca->chand = chand;
   sca->send_goaway = send_goaway;
   sca->send_disconnect = send_disconnect;
-  grpc_iomgr_add_callback(finish_shutdown_channel, sca);
-=======
-static void shutdown_channel(channel_data *chand) {
-  grpc_channel_internal_ref(chand->channel);
   chand->finish_shutdown_channel_closure.cb = finish_shutdown_channel;
-  chand->finish_shutdown_channel_closure.cb_arg = chand;
+  chand->finish_shutdown_channel_closure.cb_arg = sca;
   grpc_iomgr_add_callback(&chand->finish_shutdown_channel_closure);
->>>>>>> 3d67c7cf
 }
 
 static void init_call_elem(grpc_call_element *elem,
@@ -1029,27 +1017,7 @@
     server->listeners = l->next;
     gpr_free(l);
   }
-<<<<<<< HEAD
-=======
-
-  while ((calld = call_list_remove_head(&server->lists[PENDING_START],
-                                        PENDING_START)) != NULL) {
-    /* TODO(dgq): If we knew the size of the call list (or an upper bound), we
-     * could allocate all the memory for the closures in advance in a single
-     * chunk */
-    gpr_log(GPR_DEBUG, "server destroys call %p", calld->call);
-    calld->state = ZOMBIED;
-    grpc_iomgr_closure_init(
-        &calld->kill_zombie_closure, kill_zombie,
-        grpc_call_stack_element(grpc_call_get_call_stack(calld->call), 0));
-    grpc_iomgr_add_callback(&calld->kill_zombie_closure);
-  }
-
-  for (c = server->root_channel_data.next; c != &server->root_channel_data;
-       c = c->next) {
-    shutdown_channel(c);
-  }
->>>>>>> 3d67c7cf
+
   gpr_mu_unlock(&server->mu);
 
   server_unref(server);
