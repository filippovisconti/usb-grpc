/*
 *
 * Copyright 2015 gRPC authors.
 *
 * Licensed under the Apache License, Version 2.0 (the "License");
 * you may not use this file except in compliance with the License.
 * You may obtain a copy of the License at
 *
 *     http://www.apache.org/licenses/LICENSE-2.0
 *
 * Unless required by applicable law or agreed to in writing, software
 * distributed under the License is distributed on an "AS IS" BASIS,
 * WITHOUT WARRANTIES OR CONDITIONS OF ANY KIND, either express or implied.
 * See the License for the specific language governing permissions and
 * limitations under the License.
 *
 */

#include "src/core/lib/security/credentials/oauth2/oauth2_credentials.h"

#include <string.h>

#include "src/core/lib/security/util/json_util.h"
#include "src/core/lib/surface/api_trace.h"

#include <grpc/support/alloc.h>
#include <grpc/support/log.h>
#include <grpc/support/string_util.h>

//
// Auth Refresh Token.
//

int grpc_auth_refresh_token_is_valid(
    const grpc_auth_refresh_token* refresh_token) {
  return (refresh_token != NULL) &&
         strcmp(refresh_token->type, GRPC_AUTH_JSON_TYPE_INVALID);
}

grpc_auth_refresh_token grpc_auth_refresh_token_create_from_json(
    const grpc_json* json) {
  grpc_auth_refresh_token result;
  const char* prop_value;
  int success = 0;

  memset(&result, 0, sizeof(grpc_auth_refresh_token));
  result.type = GRPC_AUTH_JSON_TYPE_INVALID;
  if (json == NULL) {
    gpr_log(GPR_ERROR, "Invalid json.");
    goto end;
  }

  prop_value = grpc_json_get_string_property(json, "type");
  if (prop_value == NULL ||
      strcmp(prop_value, GRPC_AUTH_JSON_TYPE_AUTHORIZED_USER)) {
    goto end;
  }
  result.type = GRPC_AUTH_JSON_TYPE_AUTHORIZED_USER;

  if (!grpc_copy_json_string_property(json, "client_secret",
                                      &result.client_secret) ||
      !grpc_copy_json_string_property(json, "client_id", &result.client_id) ||
      !grpc_copy_json_string_property(json, "refresh_token",
                                      &result.refresh_token)) {
    goto end;
  }
  success = 1;

end:
  if (!success) grpc_auth_refresh_token_destruct(&result);
  return result;
}

grpc_auth_refresh_token grpc_auth_refresh_token_create_from_string(
    const char* json_string) {
  char* scratchpad = gpr_strdup(json_string);
  grpc_json* json = grpc_json_parse_string(scratchpad);
  grpc_auth_refresh_token result =
      grpc_auth_refresh_token_create_from_json(json);
  if (json != NULL) grpc_json_destroy(json);
  gpr_free(scratchpad);
  return result;
}

void grpc_auth_refresh_token_destruct(grpc_auth_refresh_token* refresh_token) {
  if (refresh_token == NULL) return;
  refresh_token->type = GRPC_AUTH_JSON_TYPE_INVALID;
  if (refresh_token->client_id != NULL) {
    gpr_free(refresh_token->client_id);
    refresh_token->client_id = NULL;
  }
  if (refresh_token->client_secret != NULL) {
    gpr_free(refresh_token->client_secret);
    refresh_token->client_secret = NULL;
  }
  if (refresh_token->refresh_token != NULL) {
    gpr_free(refresh_token->refresh_token);
    refresh_token->refresh_token = NULL;
  }
}

//
// Oauth2 Token Fetcher credentials.
//

static void oauth2_token_fetcher_destruct(grpc_exec_ctx* exec_ctx,
                                          grpc_call_credentials* creds) {
  grpc_oauth2_token_fetcher_credentials* c =
      (grpc_oauth2_token_fetcher_credentials*)creds;
  GRPC_MDELEM_UNREF(exec_ctx, c->access_token_md);
  gpr_mu_destroy(&c->mu);
  grpc_pollset_set_destroy(exec_ctx,
                           grpc_polling_entity_pollset_set(&c->pollent));
  grpc_httpcli_context_destroy(exec_ctx, &c->httpcli_context);
}

grpc_credentials_status
grpc_oauth2_token_fetcher_credentials_parse_server_response(
    grpc_exec_ctx* exec_ctx, const grpc_http_response* response,
    grpc_mdelem* token_md, grpc_millis* token_lifetime) {
  char* null_terminated_body = NULL;
  char* new_access_token = NULL;
  grpc_credentials_status status = GRPC_CREDENTIALS_OK;
  grpc_json* json = NULL;

  if (response == NULL) {
    gpr_log(GPR_ERROR, "Received NULL response.");
    status = GRPC_CREDENTIALS_ERROR;
    goto end;
  }

  if (response->body_length > 0) {
    null_terminated_body = (char*)gpr_malloc(response->body_length + 1);
    null_terminated_body[response->body_length] = '\0';
    memcpy(null_terminated_body, response->body, response->body_length);
  }

  if (response->status != 200) {
    gpr_log(GPR_ERROR, "Call to http server ended with error %d [%s].",
            response->status,
            null_terminated_body != NULL ? null_terminated_body : "");
    status = GRPC_CREDENTIALS_ERROR;
    goto end;
  } else {
    grpc_json* access_token = NULL;
    grpc_json* token_type = NULL;
    grpc_json* expires_in = NULL;
    grpc_json* ptr;
    json = grpc_json_parse_string(null_terminated_body);
    if (json == NULL) {
      gpr_log(GPR_ERROR, "Could not parse JSON from %s", null_terminated_body);
      status = GRPC_CREDENTIALS_ERROR;
      goto end;
    }
    if (json->type != GRPC_JSON_OBJECT) {
      gpr_log(GPR_ERROR, "Response should be a JSON object");
      status = GRPC_CREDENTIALS_ERROR;
      goto end;
    }
    for (ptr = json->child; ptr; ptr = ptr->next) {
      if (strcmp(ptr->key, "access_token") == 0) {
        access_token = ptr;
      } else if (strcmp(ptr->key, "token_type") == 0) {
        token_type = ptr;
      } else if (strcmp(ptr->key, "expires_in") == 0) {
        expires_in = ptr;
      }
    }
    if (access_token == NULL || access_token->type != GRPC_JSON_STRING) {
      gpr_log(GPR_ERROR, "Missing or invalid access_token in JSON.");
      status = GRPC_CREDENTIALS_ERROR;
      goto end;
    }
    if (token_type == NULL || token_type->type != GRPC_JSON_STRING) {
      gpr_log(GPR_ERROR, "Missing or invalid token_type in JSON.");
      status = GRPC_CREDENTIALS_ERROR;
      goto end;
    }
    if (expires_in == NULL || expires_in->type != GRPC_JSON_NUMBER) {
      gpr_log(GPR_ERROR, "Missing or invalid expires_in in JSON.");
      status = GRPC_CREDENTIALS_ERROR;
      goto end;
    }
    gpr_asprintf(&new_access_token, "%s %s", token_type->value,
                 access_token->value);
    *token_lifetime = strtol(expires_in->value, NULL, 10) * GPR_MS_PER_SEC;
    if (!GRPC_MDISNULL(*token_md)) GRPC_MDELEM_UNREF(exec_ctx, *token_md);
    *token_md = grpc_mdelem_from_slices(
        exec_ctx,
        grpc_slice_from_static_string(GRPC_AUTHORIZATION_METADATA_KEY),
        grpc_slice_from_copied_string(new_access_token));
    status = GRPC_CREDENTIALS_OK;
  }

end:
  if (status != GRPC_CREDENTIALS_OK && !GRPC_MDISNULL(*token_md)) {
    GRPC_MDELEM_UNREF(exec_ctx, *token_md);
    *token_md = GRPC_MDNULL;
  }
  if (null_terminated_body != NULL) gpr_free(null_terminated_body);
  if (new_access_token != NULL) gpr_free(new_access_token);
  if (json != NULL) grpc_json_destroy(json);
  return status;
}

static void on_oauth2_token_fetcher_http_response(grpc_exec_ctx* exec_ctx,
                                                  void* user_data,
                                                  grpc_error* error) {
  GRPC_LOG_IF_ERROR("oauth_fetch", GRPC_ERROR_REF(error));
  grpc_credentials_metadata_request* r =
      (grpc_credentials_metadata_request*)user_data;
  grpc_oauth2_token_fetcher_credentials* c =
      (grpc_oauth2_token_fetcher_credentials*)r->creds;
  grpc_mdelem access_token_md = GRPC_MDNULL;
  grpc_millis token_lifetime;
  grpc_credentials_status status =
      grpc_oauth2_token_fetcher_credentials_parse_server_response(
          exec_ctx, &r->response, &access_token_md, &token_lifetime);
  // Update cache and grab list of pending requests.
  gpr_mu_lock(&c->mu);
  c->token_fetch_pending = false;
  c->access_token_md = GRPC_MDELEM_REF(access_token_md);
  c->token_expiration = status == GRPC_CREDENTIALS_OK
                            ? grpc_exec_ctx_now(exec_ctx) + token_lifetime
                            : 0;
  grpc_oauth2_pending_get_request_metadata* pending_request =
      c->pending_requests;
  c->pending_requests = NULL;
  gpr_mu_unlock(&c->mu);
  // Invoke callbacks for all pending requests.
  while (pending_request != NULL) {
    if (status == GRPC_CREDENTIALS_OK) {
      grpc_credentials_mdelem_array_add(pending_request->md_array,
                                        access_token_md);
    } else {
      error = GRPC_ERROR_CREATE_REFERENCING_FROM_STATIC_STRING(
          "Error occured when fetching oauth2 token.", &error, 1);
    }
    GRPC_CLOSURE_SCHED(exec_ctx, pending_request->on_request_metadata, error);
    grpc_polling_entity_del_from_pollset_set(
        exec_ctx, pending_request->pollent,
        grpc_polling_entity_pollset_set(&c->pollent));
    grpc_oauth2_pending_get_request_metadata* prev = pending_request;
    pending_request = pending_request->next;
    gpr_free(prev);
  }
  GRPC_MDELEM_UNREF(exec_ctx, access_token_md);
  grpc_call_credentials_unref(exec_ctx, r->creds);
  grpc_credentials_metadata_request_destroy(exec_ctx, r);
}

static bool oauth2_token_fetcher_get_request_metadata(
    grpc_exec_ctx* exec_ctx, grpc_call_credentials* creds,
    grpc_polling_entity* pollent, grpc_auth_metadata_context context,
    grpc_credentials_mdelem_array* md_array, grpc_closure* on_request_metadata,
    grpc_error** error) {
  grpc_oauth2_token_fetcher_credentials* c =
      (grpc_oauth2_token_fetcher_credentials*)creds;
  // Check if we can use the cached token.
  grpc_millis refresh_threshold =
      GRPC_SECURE_TOKEN_REFRESH_THRESHOLD_SECS * GPR_MS_PER_SEC;
  grpc_mdelem cached_access_token_md = GRPC_MDNULL;
  gpr_mu_lock(&c->mu);
  if (!GRPC_MDISNULL(c->access_token_md) &&
      (c->token_expiration - grpc_exec_ctx_now(exec_ctx) > refresh_threshold)) {
    cached_access_token_md = GRPC_MDELEM_REF(c->access_token_md);
  }
  if (!GRPC_MDISNULL(cached_access_token_md)) {
    gpr_mu_unlock(&c->mu);
    grpc_credentials_mdelem_array_add(md_array, cached_access_token_md);
    GRPC_MDELEM_UNREF(exec_ctx, cached_access_token_md);
    return true;
  }
  // Couldn't get the token from the cache.
  // Add request to c->pending_requests and start a new fetch if needed.
  grpc_oauth2_pending_get_request_metadata* pending_request =
      (grpc_oauth2_pending_get_request_metadata*)gpr_malloc(
          sizeof(*pending_request));
  pending_request->md_array = md_array;
  pending_request->on_request_metadata = on_request_metadata;
  pending_request->pollent = pollent;
  grpc_polling_entity_add_to_pollset_set(
      exec_ctx, pollent, grpc_polling_entity_pollset_set(&c->pollent));
  pending_request->next = c->pending_requests;
  c->pending_requests = pending_request;
  bool start_fetch = false;
  if (!c->token_fetch_pending) {
    c->token_fetch_pending = true;
    start_fetch = true;
  }
  gpr_mu_unlock(&c->mu);
  if (start_fetch) {
    grpc_call_credentials_ref(creds);
    c->fetch_func(exec_ctx, grpc_credentials_metadata_request_create(creds),
                  &c->httpcli_context, &c->pollent,
                  on_oauth2_token_fetcher_http_response,
                  grpc_exec_ctx_now(exec_ctx) + refresh_threshold);
  }
  return false;
}

static void oauth2_token_fetcher_cancel_get_request_metadata(
    grpc_exec_ctx* exec_ctx, grpc_call_credentials* creds,
    grpc_credentials_mdelem_array* md_array, grpc_error* error) {
  grpc_oauth2_token_fetcher_credentials* c =
      (grpc_oauth2_token_fetcher_credentials*)creds;
  gpr_mu_lock(&c->mu);
  grpc_oauth2_pending_get_request_metadata* prev = NULL;
  grpc_oauth2_pending_get_request_metadata* pending_request =
      c->pending_requests;
  while (pending_request != NULL) {
    if (pending_request->md_array == md_array) {
      // Remove matching pending request from the list.
      if (prev != NULL) {
        prev->next = pending_request->next;
      } else {
        c->pending_requests = pending_request->next;
      }
      // Invoke the callback immediately with an error.
      GRPC_CLOSURE_SCHED(exec_ctx, pending_request->on_request_metadata,
                         GRPC_ERROR_REF(error));
      gpr_free(pending_request);
      break;
    }
    prev = pending_request;
    pending_request = pending_request->next;
  }
  gpr_mu_unlock(&c->mu);
  GRPC_ERROR_UNREF(error);
}

static void init_oauth2_token_fetcher(grpc_oauth2_token_fetcher_credentials* c,
                                      grpc_fetch_oauth2_func fetch_func) {
  memset(c, 0, sizeof(grpc_oauth2_token_fetcher_credentials));
  c->base.type = GRPC_CALL_CREDENTIALS_TYPE_OAUTH2;
  gpr_ref_init(&c->base.refcount, 1);
  gpr_mu_init(&c->mu);
  c->token_expiration = 0;
  c->fetch_func = fetch_func;
  c->pollent =
      grpc_polling_entity_create_from_pollset_set(grpc_pollset_set_create());
  grpc_httpcli_context_init(&c->httpcli_context);
}

//
//  Google Compute Engine credentials.
//

static grpc_call_credentials_vtable compute_engine_vtable = {
    oauth2_token_fetcher_destruct, oauth2_token_fetcher_get_request_metadata,
    oauth2_token_fetcher_cancel_get_request_metadata};

static void compute_engine_fetch_oauth2(
    grpc_exec_ctx* exec_ctx, grpc_credentials_metadata_request* metadata_req,
    grpc_httpcli_context* httpcli_context, grpc_polling_entity* pollent,
    grpc_iomgr_cb_func response_cb, grpc_millis deadline) {
  grpc_http_header header = {(char*)"Metadata-Flavor", (char*)"Google"};
  grpc_httpcli_request request;
  memset(&request, 0, sizeof(grpc_httpcli_request));
  request.host = (char*)GRPC_COMPUTE_ENGINE_METADATA_HOST;
  request.http.path = (char*)GRPC_COMPUTE_ENGINE_METADATA_TOKEN_PATH;
  request.http.hdr_count = 1;
  request.http.hdrs = &header;
  /* TODO(ctiller): Carry the resource_quota in ctx and share it with the host
     channel. This would allow us to cancel an authentication query when under
     extreme memory pressure. */
  grpc_resource_quota* resource_quota =
      grpc_resource_quota_create("oauth2_credentials");
  grpc_httpcli_get(
      exec_ctx, httpcli_context, pollent, resource_quota, &request, deadline,
      GRPC_CLOSURE_CREATE(response_cb, metadata_req, grpc_schedule_on_exec_ctx),
      &metadata_req->response);
  grpc_resource_quota_unref_internal(exec_ctx, resource_quota);
}

grpc_call_credentials* grpc_google_compute_engine_credentials_create(
    void* reserved) {
  grpc_oauth2_token_fetcher_credentials* c =
      (grpc_oauth2_token_fetcher_credentials*)gpr_malloc(
          sizeof(grpc_oauth2_token_fetcher_credentials));
  GRPC_API_TRACE("grpc_compute_engine_credentials_create(reserved=%p)", 1,
                 (reserved));
  GPR_ASSERT(reserved == NULL);
  init_oauth2_token_fetcher(c, compute_engine_fetch_oauth2);
  c->base.vtable = &compute_engine_vtable;
  return &c->base;
}

//
// Google Refresh Token credentials.
//

static void refresh_token_destruct(grpc_exec_ctx* exec_ctx,
                                   grpc_call_credentials* creds) {
  grpc_google_refresh_token_credentials* c =
      (grpc_google_refresh_token_credentials*)creds;
  grpc_auth_refresh_token_destruct(&c->refresh_token);
  oauth2_token_fetcher_destruct(exec_ctx, &c->base.base);
}

static grpc_call_credentials_vtable refresh_token_vtable = {
    refresh_token_destruct, oauth2_token_fetcher_get_request_metadata,
    oauth2_token_fetcher_cancel_get_request_metadata};

static void refresh_token_fetch_oauth2(
    grpc_exec_ctx* exec_ctx, grpc_credentials_metadata_request* metadata_req,
    grpc_httpcli_context* httpcli_context, grpc_polling_entity* pollent,
    grpc_iomgr_cb_func response_cb, grpc_millis deadline) {
  grpc_google_refresh_token_credentials* c =
      (grpc_google_refresh_token_credentials*)metadata_req->creds;
  grpc_http_header header = {(char*)"Content-Type",
                             (char*)"application/x-www-form-urlencoded"};
  grpc_httpcli_request request;
  char* body = NULL;
  gpr_asprintf(&body, GRPC_REFRESH_TOKEN_POST_BODY_FORMAT_STRING,
               c->refresh_token.client_id, c->refresh_token.client_secret,
               c->refresh_token.refresh_token);
  memset(&request, 0, sizeof(grpc_httpcli_request));
  request.host = (char*)GRPC_GOOGLE_OAUTH2_SERVICE_HOST;
  request.http.path = (char*)GRPC_GOOGLE_OAUTH2_SERVICE_TOKEN_PATH;
  request.http.hdr_count = 1;
  request.http.hdrs = &header;
  request.handshaker = &grpc_httpcli_ssl;
  /* TODO(ctiller): Carry the resource_quota in ctx and share it with the host
     channel. This would allow us to cancel an authentication query when under
     extreme memory pressure. */
  grpc_resource_quota* resource_quota =
      grpc_resource_quota_create("oauth2_credentials_refresh");
  grpc_httpcli_post(
      exec_ctx, httpcli_context, pollent, resource_quota, &request, body,
      strlen(body), deadline,
      GRPC_CLOSURE_CREATE(response_cb, metadata_req, grpc_schedule_on_exec_ctx),
      &metadata_req->response);
  grpc_resource_quota_unref_internal(exec_ctx, resource_quota);
  gpr_free(body);
}

grpc_call_credentials*
grpc_refresh_token_credentials_create_from_auth_refresh_token(
    grpc_auth_refresh_token refresh_token) {
  grpc_google_refresh_token_credentials* c;
  if (!grpc_auth_refresh_token_is_valid(&refresh_token)) {
    gpr_log(GPR_ERROR, "Invalid input for refresh token credentials creation");
    return NULL;
  }
  c = (grpc_google_refresh_token_credentials*)gpr_zalloc(
      sizeof(grpc_google_refresh_token_credentials));
  init_oauth2_token_fetcher(&c->base, refresh_token_fetch_oauth2);
  c->base.base.vtable = &refresh_token_vtable;
  c->refresh_token = refresh_token;
  return &c->base.base;
}

static char* create_loggable_refresh_token(grpc_auth_refresh_token* token) {
  if (strcmp(token->type, GRPC_AUTH_JSON_TYPE_INVALID) == 0) {
    return gpr_strdup("<Invalid json token>");
  }
  char* loggable_token = NULL;
  gpr_asprintf(&loggable_token,
               "{\n type: %s\n client_id: %s\n client_secret: "
               "<redacted>\n refresh_token: <redacted>\n}",
               token->type, token->client_id);
  return loggable_token;
}

grpc_call_credentials* grpc_google_refresh_token_credentials_create(
    const char* json_refresh_token, void* reserved) {
  grpc_auth_refresh_token token =
      grpc_auth_refresh_token_create_from_string(json_refresh_token);
<<<<<<< HEAD
  if (grpc_api_trace.enabled()) {
    char *loggable_token = create_loggable_refresh_token(&token);
=======
  if (GRPC_TRACER_ON(grpc_api_trace)) {
    char* loggable_token = create_loggable_refresh_token(&token);
>>>>>>> 67520b0f
    gpr_log(GPR_INFO,
            "grpc_refresh_token_credentials_create(json_refresh_token=%s, "
            "reserved=%p)",
            loggable_token, reserved);
    gpr_free(loggable_token);
  }
  GPR_ASSERT(reserved == NULL);
  return grpc_refresh_token_credentials_create_from_auth_refresh_token(token);
}

//
// Oauth2 Access Token credentials.
//

static void access_token_destruct(grpc_exec_ctx* exec_ctx,
                                  grpc_call_credentials* creds) {
  grpc_access_token_credentials* c = (grpc_access_token_credentials*)creds;
  GRPC_MDELEM_UNREF(exec_ctx, c->access_token_md);
}

static bool access_token_get_request_metadata(
    grpc_exec_ctx* exec_ctx, grpc_call_credentials* creds,
    grpc_polling_entity* pollent, grpc_auth_metadata_context context,
    grpc_credentials_mdelem_array* md_array, grpc_closure* on_request_metadata,
    grpc_error** error) {
  grpc_access_token_credentials* c = (grpc_access_token_credentials*)creds;
  grpc_credentials_mdelem_array_add(md_array, c->access_token_md);
  return true;
}

static void access_token_cancel_get_request_metadata(
    grpc_exec_ctx* exec_ctx, grpc_call_credentials* c,
    grpc_credentials_mdelem_array* md_array, grpc_error* error) {
  GRPC_ERROR_UNREF(error);
}

static grpc_call_credentials_vtable access_token_vtable = {
    access_token_destruct, access_token_get_request_metadata,
    access_token_cancel_get_request_metadata};

grpc_call_credentials* grpc_access_token_credentials_create(
    const char* access_token, void* reserved) {
  grpc_access_token_credentials* c = (grpc_access_token_credentials*)gpr_zalloc(
      sizeof(grpc_access_token_credentials));
  GRPC_API_TRACE(
      "grpc_access_token_credentials_create(access_token=<redacted>, "
      "reserved=%p)",
      1, (reserved));
  GPR_ASSERT(reserved == NULL);
  c->base.type = GRPC_CALL_CREDENTIALS_TYPE_OAUTH2;
  c->base.vtable = &access_token_vtable;
  gpr_ref_init(&c->base.refcount, 1);
  char* token_md_value;
  gpr_asprintf(&token_md_value, "Bearer %s", access_token);
  grpc_exec_ctx exec_ctx = GRPC_EXEC_CTX_INIT;
  c->access_token_md = grpc_mdelem_from_slices(
      &exec_ctx, grpc_slice_from_static_string(GRPC_AUTHORIZATION_METADATA_KEY),
      grpc_slice_from_copied_string(token_md_value));
  grpc_exec_ctx_finish(&exec_ctx);
  gpr_free(token_md_value);
  return &c->base;
}<|MERGE_RESOLUTION|>--- conflicted
+++ resolved
@@ -467,13 +467,8 @@
     const char* json_refresh_token, void* reserved) {
   grpc_auth_refresh_token token =
       grpc_auth_refresh_token_create_from_string(json_refresh_token);
-<<<<<<< HEAD
   if (grpc_api_trace.enabled()) {
-    char *loggable_token = create_loggable_refresh_token(&token);
-=======
-  if (GRPC_TRACER_ON(grpc_api_trace)) {
     char* loggable_token = create_loggable_refresh_token(&token);
->>>>>>> 67520b0f
     gpr_log(GPR_INFO,
             "grpc_refresh_token_credentials_create(json_refresh_token=%s, "
             "reserved=%p)",
