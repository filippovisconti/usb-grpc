--- conflicted
+++ resolved
@@ -246,13 +246,8 @@
   } else if (sock != INVALID_SOCKET) {
     closesocket(sock);
   }
-<<<<<<< HEAD
   grpc_resource_quota_unref_internal(exec_ctx, resource_quota);
-  grpc_exec_ctx_sched(exec_ctx, on_done, final_error, NULL);
-=======
-  grpc_resource_quota_internal_unref(exec_ctx, resource_quota);
   grpc_closure_sched(exec_ctx, on_done, final_error);
->>>>>>> aef521c6
 }
 
 #endif /* GRPC_WINSOCK_SOCKET */