--- conflicted
+++ resolved
@@ -213,12 +213,8 @@
     grpc_resolved_address addr;
     char* addr_str;
     char* name;
-<<<<<<< HEAD
+    memset(&addr, 0, sizeof(addr));
     addr.len = static_cast<socklen_t>(sizeof(struct sockaddr_storage));
-=======
-    memset(&addr, 0, sizeof(addr));
-    addr.len = sizeof(struct sockaddr_storage);
->>>>>>> 26655655
     /* Note: If we ever decide to return this address to the user, remember to
        strip off the ::ffff:0.0.0.0/96 prefix first. */
     int fd = grpc_accept4(sp->fd, &addr, 1, 1);
