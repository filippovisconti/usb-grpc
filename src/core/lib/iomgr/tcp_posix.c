/*
 *
 * Copyright 2015, Google Inc.
 * All rights reserved.
 *
 * Redistribution and use in source and binary forms, with or without
 * modification, are permitted provided that the following conditions are
 * met:
 *
 *     * Redistributions of source code must retain the above copyright
 * notice, this list of conditions and the following disclaimer.
 *     * Redistributions in binary form must reproduce the above
 * copyright notice, this list of conditions and the following disclaimer
 * in the documentation and/or other materials provided with the
 * distribution.
 *     * Neither the name of Google Inc. nor the names of its
 * contributors may be used to endorse or promote products derived from
 * this software without specific prior written permission.
 *
 * THIS SOFTWARE IS PROVIDED BY THE COPYRIGHT HOLDERS AND CONTRIBUTORS
 * "AS IS" AND ANY EXPRESS OR IMPLIED WARRANTIES, INCLUDING, BUT NOT
 * LIMITED TO, THE IMPLIED WARRANTIES OF MERCHANTABILITY AND FITNESS FOR
 * A PARTICULAR PURPOSE ARE DISCLAIMED. IN NO EVENT SHALL THE COPYRIGHT
 * OWNER OR CONTRIBUTORS BE LIABLE FOR ANY DIRECT, INDIRECT, INCIDENTAL,
 * SPECIAL, EXEMPLARY, OR CONSEQUENTIAL DAMAGES (INCLUDING, BUT NOT
 * LIMITED TO, PROCUREMENT OF SUBSTITUTE GOODS OR SERVICES; LOSS OF USE,
 * DATA, OR PROFITS; OR BUSINESS INTERRUPTION) HOWEVER CAUSED AND ON ANY
 * THEORY OF LIABILITY, WHETHER IN CONTRACT, STRICT LIABILITY, OR TORT
 * (INCLUDING NEGLIGENCE OR OTHERWISE) ARISING IN ANY WAY OUT OF THE USE
 * OF THIS SOFTWARE, EVEN IF ADVISED OF THE POSSIBILITY OF SUCH DAMAGE.
 *
 */

#include "src/core/lib/iomgr/port.h"

#ifdef GRPC_POSIX_SOCKET

#include "src/core/lib/iomgr/network_status_tracker.h"
#include "src/core/lib/iomgr/tcp_posix.h"

#include <errno.h>
#include <stdbool.h>
#include <stdlib.h>
#include <string.h>
#include <sys/socket.h>
#include <sys/types.h>
#include <unistd.h>

#include <grpc/support/alloc.h>
#include <grpc/support/log.h>
#include <grpc/support/slice.h>
#include <grpc/support/string_util.h>
#include <grpc/support/sync.h>
#include <grpc/support/time.h>

#include "src/core/lib/debug/trace.h"
#include "src/core/lib/iomgr/ev_posix.h"
#include "src/core/lib/profiling/timers.h"
#include "src/core/lib/support/string.h"

#ifdef GRPC_HAVE_MSG_NOSIGNAL
#define SENDMSG_FLAGS MSG_NOSIGNAL
#else
#define SENDMSG_FLAGS 0
#endif

#ifdef GRPC_MSG_IOVLEN_TYPE
typedef GRPC_MSG_IOVLEN_TYPE msg_iovlen_type;
#else
typedef size_t msg_iovlen_type;
#endif

int grpc_tcp_trace = 0;

typedef struct {
  grpc_endpoint base;
  grpc_fd *em_fd;
  int fd;
  bool finished_edge;
  msg_iovlen_type iov_size; /* Number of slices to allocate per read attempt */
  size_t slice_size;
  gpr_refcount refcount;
  gpr_atm shutdown_count;

  /* garbage after the last read */
  gpr_slice_buffer last_read_buffer;

  gpr_slice_buffer *incoming_buffer;
  gpr_slice_buffer *outgoing_buffer;
  /** slice within outgoing_buffer to write next */
  size_t outgoing_slice_idx;
  /** byte within outgoing_buffer->slices[outgoing_slice_idx] to write next */
  size_t outgoing_byte_idx;

  grpc_closure *read_cb;
  grpc_closure *write_cb;
  grpc_closure *release_fd_cb;
  int *release_fd;

  grpc_closure read_closure;
  grpc_closure write_closure;

  char *peer_string;

  grpc_resource_user resource_user;
  grpc_resource_user_slice_allocator slice_allocator;
} grpc_tcp;

static void tcp_handle_read(grpc_exec_ctx *exec_ctx, void *arg /* grpc_tcp */,
                            grpc_error *error);
static void tcp_handle_write(grpc_exec_ctx *exec_ctx, void *arg /* grpc_tcp */,
                             grpc_error *error);
static void tcp_unref_closure(grpc_exec_ctx *exec_ctx, void *arg /* grpc_tcp */,
                              grpc_error *error);

static void tcp_maybe_shutdown_resource_user(grpc_exec_ctx *exec_ctx,
                                             grpc_tcp *tcp) {
  if (gpr_atm_full_fetch_add(&tcp->shutdown_count, 1) == 0) {
    grpc_resource_user_shutdown(exec_ctx, &tcp->resource_user,
                                grpc_closure_create(tcp_unref_closure, tcp));
  }
}

static void tcp_shutdown(grpc_exec_ctx *exec_ctx, grpc_endpoint *ep) {
  grpc_tcp *tcp = (grpc_tcp *)ep;
  tcp_maybe_shutdown_resource_user(exec_ctx, tcp);
  grpc_fd_shutdown(exec_ctx, tcp->em_fd);
}

static void tcp_free(grpc_exec_ctx *exec_ctx, grpc_tcp *tcp) {
  grpc_fd_orphan(exec_ctx, tcp->em_fd, tcp->release_fd_cb, tcp->release_fd,
                 "tcp_unref_orphan");
  gpr_slice_buffer_destroy(&tcp->last_read_buffer);
  grpc_resource_user_destroy(exec_ctx, &tcp->resource_user);
  gpr_free(tcp->peer_string);
  gpr_free(tcp);
}

/*#define GRPC_TCP_REFCOUNT_DEBUG*/
#ifdef GRPC_TCP_REFCOUNT_DEBUG
#define TCP_UNREF(cl, tcp, reason) \
  tcp_unref((cl), (tcp), (reason), __FILE__, __LINE__)
#define TCP_REF(tcp, reason) tcp_ref((tcp), (reason), __FILE__, __LINE__)
static void tcp_unref(grpc_exec_ctx *exec_ctx, grpc_tcp *tcp,
                      const char *reason, const char *file, int line) {
  gpr_log(file, line, GPR_LOG_SEVERITY_DEBUG, "TCP unref %p : %s %d -> %d", tcp,
          reason, tcp->refcount.count, tcp->refcount.count - 1);
  if (gpr_unref(&tcp->refcount)) {
    tcp_free(exec_ctx, tcp);
  }
}

static void tcp_ref(grpc_tcp *tcp, const char *reason, const char *file,
                    int line) {
  gpr_log(file, line, GPR_LOG_SEVERITY_DEBUG, "TCP   ref %p : %s %d -> %d", tcp,
          reason, tcp->refcount.count, tcp->refcount.count + 1);
  gpr_ref(&tcp->refcount);
}
#else
#define TCP_UNREF(cl, tcp, reason) tcp_unref((cl), (tcp))
#define TCP_REF(tcp, reason) tcp_ref((tcp))
static void tcp_unref(grpc_exec_ctx *exec_ctx, grpc_tcp *tcp) {
  if (gpr_unref(&tcp->refcount)) {
    tcp_free(exec_ctx, tcp);
  }
}

static void tcp_ref(grpc_tcp *tcp) { gpr_ref(&tcp->refcount); }
#endif

static void tcp_unref_closure(grpc_exec_ctx *exec_ctx, void *arg,
                              grpc_error *error) {
  TCP_UNREF(exec_ctx, arg, "resource_user");
}

static void tcp_destroy(grpc_exec_ctx *exec_ctx, grpc_endpoint *ep) {
  grpc_network_status_unregister_endpoint(ep);
  grpc_tcp *tcp = (grpc_tcp *)ep;
  tcp_maybe_shutdown_resource_user(exec_ctx, tcp);
  gpr_slice_buffer_reset_and_unref(&tcp->last_read_buffer);
  TCP_UNREF(exec_ctx, tcp, "destroy");
}

static void call_read_cb(grpc_exec_ctx *exec_ctx, grpc_tcp *tcp,
                         grpc_error *error) {
  grpc_closure *cb = tcp->read_cb;

  if (grpc_tcp_trace) {
    size_t i;
    const char *str = grpc_error_string(error);
    gpr_log(GPR_DEBUG, "read: error=%s", str);
    grpc_error_free_string(str);
    for (i = 0; i < tcp->incoming_buffer->count; i++) {
      char *dump = gpr_dump_slice(tcp->incoming_buffer->slices[i],
                                  GPR_DUMP_HEX | GPR_DUMP_ASCII);
      gpr_log(GPR_DEBUG, "READ %p (peer=%s): %s", tcp, tcp->peer_string, dump);
      gpr_free(dump);
    }
  }

  tcp->read_cb = NULL;
  tcp->incoming_buffer = NULL;
  grpc_closure_run(exec_ctx, cb, error);
}

#define MAX_READ_IOVEC 4
static void tcp_do_read(grpc_exec_ctx *exec_ctx, grpc_tcp *tcp) {
  struct msghdr msg;
  struct iovec iov[MAX_READ_IOVEC];
  ssize_t read_bytes;
  size_t i;

  GPR_ASSERT(!tcp->finished_edge);
  GPR_ASSERT(tcp->iov_size <= MAX_READ_IOVEC);
  GPR_ASSERT(tcp->incoming_buffer->count <= MAX_READ_IOVEC);
  GPR_TIMER_BEGIN("tcp_continue_read", 0);

  for (i = 0; i < tcp->incoming_buffer->count; i++) {
    iov[i].iov_base = GPR_SLICE_START_PTR(tcp->incoming_buffer->slices[i]);
    iov[i].iov_len = GPR_SLICE_LENGTH(tcp->incoming_buffer->slices[i]);
  }

  msg.msg_name = NULL;
  msg.msg_namelen = 0;
  msg.msg_iov = iov;
  msg.msg_iovlen = tcp->iov_size;
  msg.msg_control = NULL;
  msg.msg_controllen = 0;
  msg.msg_flags = 0;

  GPR_TIMER_BEGIN("recvmsg", 0);
  do {
    read_bytes = recvmsg(tcp->fd, &msg, 0);
  } while (read_bytes < 0 && errno == EINTR);
  GPR_TIMER_END("recvmsg", read_bytes >= 0);

  if (read_bytes < 0) {
    /* NB: After calling call_read_cb a parallel call of the read handler may
     * be running. */
    if (errno == EAGAIN) {
      if (tcp->iov_size > 1) {
        tcp->iov_size /= 2;
      }
      /* We've consumed the edge, request a new one */
      grpc_fd_notify_on_read(exec_ctx, tcp->em_fd, &tcp->read_closure);
    } else {
      gpr_slice_buffer_reset_and_unref(tcp->incoming_buffer);
      call_read_cb(exec_ctx, tcp, GRPC_OS_ERROR(errno, "recvmsg"));
      TCP_UNREF(exec_ctx, tcp, "read");
    }
  } else if (read_bytes == 0) {
    /* 0 read size ==> end of stream */
    gpr_slice_buffer_reset_and_unref(tcp->incoming_buffer);
    call_read_cb(exec_ctx, tcp, GRPC_ERROR_CREATE("Socket closed"));
    TCP_UNREF(exec_ctx, tcp, "read");
  } else {
    GPR_ASSERT((size_t)read_bytes <= tcp->incoming_buffer->length);
    if ((size_t)read_bytes < tcp->incoming_buffer->length) {
      gpr_slice_buffer_trim_end(
          tcp->incoming_buffer,
          tcp->incoming_buffer->length - (size_t)read_bytes,
          &tcp->last_read_buffer);
    } else if (tcp->iov_size < MAX_READ_IOVEC) {
      ++tcp->iov_size;
    }
    GPR_ASSERT((size_t)read_bytes == tcp->incoming_buffer->length);
    call_read_cb(exec_ctx, tcp, GRPC_ERROR_NONE);
    TCP_UNREF(exec_ctx, tcp, "read");
  }

  GPR_TIMER_END("tcp_continue_read", 0);
}

static void tcp_read_allocation_done(grpc_exec_ctx *exec_ctx, void *tcpp,
                                     grpc_error *error) {
  grpc_tcp *tcp = tcpp;
  if (error != GRPC_ERROR_NONE) {
    gpr_slice_buffer_reset_and_unref(tcp->incoming_buffer);
    gpr_slice_buffer_reset_and_unref(&tcp->last_read_buffer);
    call_read_cb(exec_ctx, tcp, GRPC_ERROR_REF(error));
    TCP_UNREF(exec_ctx, tcp, "read");
  } else {
    tcp_do_read(exec_ctx, tcp);
  }
}

static void tcp_continue_read(grpc_exec_ctx *exec_ctx, grpc_tcp *tcp) {
  if (tcp->incoming_buffer->count < (size_t)tcp->iov_size) {
    grpc_resource_user_alloc_slices(
        exec_ctx, &tcp->slice_allocator, tcp->slice_size,
        (size_t)tcp->iov_size - tcp->incoming_buffer->count,
        tcp->incoming_buffer);
  } else {
    tcp_do_read(exec_ctx, tcp);
  }
}

static void tcp_handle_read(grpc_exec_ctx *exec_ctx, void *arg /* grpc_tcp */,
                            grpc_error *error) {
  grpc_tcp *tcp = (grpc_tcp *)arg;
  GPR_ASSERT(!tcp->finished_edge);

  if (error != GRPC_ERROR_NONE) {
    gpr_slice_buffer_reset_and_unref(tcp->incoming_buffer);
    gpr_slice_buffer_reset_and_unref(&tcp->last_read_buffer);
    call_read_cb(exec_ctx, tcp, GRPC_ERROR_REF(error));
    TCP_UNREF(exec_ctx, tcp, "read");
  } else {
    tcp_continue_read(exec_ctx, tcp);
  }
}

static void tcp_read(grpc_exec_ctx *exec_ctx, grpc_endpoint *ep,
                     gpr_slice_buffer *incoming_buffer, grpc_closure *cb) {
  grpc_tcp *tcp = (grpc_tcp *)ep;
  GPR_ASSERT(tcp->read_cb == NULL);
  tcp->read_cb = cb;
  tcp->incoming_buffer = incoming_buffer;
  gpr_slice_buffer_reset_and_unref(incoming_buffer);
  gpr_slice_buffer_swap(incoming_buffer, &tcp->last_read_buffer);
  TCP_REF(tcp, "read");
  if (tcp->finished_edge) {
    tcp->finished_edge = false;
    grpc_fd_notify_on_read(exec_ctx, tcp->em_fd, &tcp->read_closure);
  } else {
    grpc_exec_ctx_sched(exec_ctx, &tcp->read_closure, GRPC_ERROR_NONE, NULL);
  }
}

/* returns true if done, false if pending; if returning true, *error is set */
#define MAX_WRITE_IOVEC 1000
static bool tcp_flush(grpc_tcp *tcp, grpc_error **error) {
  struct msghdr msg;
  struct iovec iov[MAX_WRITE_IOVEC];
  msg_iovlen_type iov_size;
  ssize_t sent_length;
  size_t sending_length;
  size_t trailing;
  size_t unwind_slice_idx;
  size_t unwind_byte_idx;

  for (;;) {
    sending_length = 0;
    unwind_slice_idx = tcp->outgoing_slice_idx;
    unwind_byte_idx = tcp->outgoing_byte_idx;
    for (iov_size = 0; tcp->outgoing_slice_idx != tcp->outgoing_buffer->count &&
                       iov_size != MAX_WRITE_IOVEC;
         iov_size++) {
      iov[iov_size].iov_base =
          GPR_SLICE_START_PTR(
              tcp->outgoing_buffer->slices[tcp->outgoing_slice_idx]) +
          tcp->outgoing_byte_idx;
      iov[iov_size].iov_len =
          GPR_SLICE_LENGTH(
              tcp->outgoing_buffer->slices[tcp->outgoing_slice_idx]) -
          tcp->outgoing_byte_idx;
      sending_length += iov[iov_size].iov_len;
      tcp->outgoing_slice_idx++;
      tcp->outgoing_byte_idx = 0;
    }
    GPR_ASSERT(iov_size > 0);

    msg.msg_name = NULL;
    msg.msg_namelen = 0;
    msg.msg_iov = iov;
    msg.msg_iovlen = iov_size;
    msg.msg_control = NULL;
    msg.msg_controllen = 0;
    msg.msg_flags = 0;

    GPR_TIMER_BEGIN("sendmsg", 1);
    do {
      /* TODO(klempner): Cork if this is a partial write */
      sent_length = sendmsg(tcp->fd, &msg, SENDMSG_FLAGS);
    } while (sent_length < 0 && errno == EINTR);
    GPR_TIMER_END("sendmsg", 0);

    if (sent_length < 0) {
      if (errno == EAGAIN) {
        tcp->outgoing_slice_idx = unwind_slice_idx;
        tcp->outgoing_byte_idx = unwind_byte_idx;
        return false;
      } else {
        *error = GRPC_OS_ERROR(errno, "sendmsg");
        return true;
      }
    }

    GPR_ASSERT(tcp->outgoing_byte_idx == 0);
    trailing = sending_length - (size_t)sent_length;
    while (trailing > 0) {
      size_t slice_length;

      tcp->outgoing_slice_idx--;
      slice_length = GPR_SLICE_LENGTH(
          tcp->outgoing_buffer->slices[tcp->outgoing_slice_idx]);
      if (slice_length > trailing) {
        tcp->outgoing_byte_idx = slice_length - trailing;
        break;
      } else {
        trailing -= slice_length;
      }
    }

    if (tcp->outgoing_slice_idx == tcp->outgoing_buffer->count) {
      *error = GRPC_ERROR_NONE;
      return true;
    }
  };
}

static void tcp_handle_write(grpc_exec_ctx *exec_ctx, void *arg /* grpc_tcp */,
                             grpc_error *error) {
  grpc_tcp *tcp = (grpc_tcp *)arg;
  grpc_closure *cb;

  if (error != GRPC_ERROR_NONE) {
    cb = tcp->write_cb;
    tcp->write_cb = NULL;
    cb->cb(exec_ctx, cb->cb_arg, error);
    TCP_UNREF(exec_ctx, tcp, "write");
    return;
  }

  if (!tcp_flush(tcp, &error)) {
    if (grpc_tcp_trace) {
      gpr_log(GPR_DEBUG, "write: delayed");
    }
    grpc_fd_notify_on_write(exec_ctx, tcp->em_fd, &tcp->write_closure);
  } else {
    cb = tcp->write_cb;
    tcp->write_cb = NULL;
    if (grpc_tcp_trace) {
      const char *str = grpc_error_string(error);
      gpr_log(GPR_DEBUG, "write: %s", str);
      grpc_error_free_string(str);
    }

    grpc_closure_run(exec_ctx, cb, error);
    TCP_UNREF(exec_ctx, tcp, "write");
  }
}

static void tcp_write(grpc_exec_ctx *exec_ctx, grpc_endpoint *ep,
                      gpr_slice_buffer *buf, grpc_closure *cb) {
  grpc_tcp *tcp = (grpc_tcp *)ep;
  grpc_error *error = GRPC_ERROR_NONE;

  if (grpc_tcp_trace) {
    size_t i;

    for (i = 0; i < buf->count; i++) {
      char *data =
          gpr_dump_slice(buf->slices[i], GPR_DUMP_HEX | GPR_DUMP_ASCII);
      gpr_log(GPR_DEBUG, "WRITE %p (peer=%s): %s", tcp, tcp->peer_string, data);
      gpr_free(data);
    }
  }

  GPR_TIMER_BEGIN("tcp_write", 0);
  GPR_ASSERT(tcp->write_cb == NULL);

  if (buf->length == 0) {
    GPR_TIMER_END("tcp_write", 0);
    grpc_exec_ctx_sched(exec_ctx, cb, grpc_fd_is_shutdown(tcp->em_fd)
                                          ? GRPC_ERROR_CREATE("EOF")
                                          : GRPC_ERROR_NONE,
                        NULL);
    return;
  }
  tcp->outgoing_buffer = buf;
  tcp->outgoing_slice_idx = 0;
  tcp->outgoing_byte_idx = 0;

  if (!tcp_flush(tcp, &error)) {
    TCP_REF(tcp, "write");
    tcp->write_cb = cb;
    if (grpc_tcp_trace) {
      gpr_log(GPR_DEBUG, "write: delayed");
    }
    grpc_fd_notify_on_write(exec_ctx, tcp->em_fd, &tcp->write_closure);
  } else {
    if (grpc_tcp_trace) {
      const char *str = grpc_error_string(error);
      gpr_log(GPR_DEBUG, "write: %s", str);
      grpc_error_free_string(str);
    }
    grpc_exec_ctx_sched(exec_ctx, cb, error, NULL);
  }

  GPR_TIMER_END("tcp_write", 0);
}

static void tcp_add_to_pollset(grpc_exec_ctx *exec_ctx, grpc_endpoint *ep,
                               grpc_pollset *pollset) {
  grpc_tcp *tcp = (grpc_tcp *)ep;
  grpc_pollset_add_fd(exec_ctx, pollset, tcp->em_fd);
}

static void tcp_add_to_pollset_set(grpc_exec_ctx *exec_ctx, grpc_endpoint *ep,
                                   grpc_pollset_set *pollset_set) {
  grpc_tcp *tcp = (grpc_tcp *)ep;
  grpc_pollset_set_add_fd(exec_ctx, pollset_set, tcp->em_fd);
}

static char *tcp_get_peer(grpc_endpoint *ep) {
  grpc_tcp *tcp = (grpc_tcp *)ep;
  return gpr_strdup(tcp->peer_string);
}

static int tcp_get_fd(grpc_endpoint *ep) {
  grpc_tcp *tcp = (grpc_tcp *)ep;
  return tcp->fd;
}

static grpc_workqueue *tcp_get_workqueue(grpc_endpoint *ep) {
  grpc_tcp *tcp = (grpc_tcp *)ep;
  return grpc_fd_get_workqueue(tcp->em_fd);
}

static grpc_resource_user *tcp_get_resource_user(grpc_endpoint *ep) {
  grpc_tcp *tcp = (grpc_tcp *)ep;
  return &tcp->resource_user;
}

static const grpc_endpoint_vtable vtable = {tcp_read,
                                            tcp_write,
                                            tcp_get_workqueue,
                                            tcp_add_to_pollset,
                                            tcp_add_to_pollset_set,
                                            tcp_shutdown,
                                            tcp_destroy,
<<<<<<< HEAD
                                            tcp_get_peer,
                                            tcp_get_fd};
=======
                                            tcp_get_resource_user,
                                            tcp_get_peer};
>>>>>>> 11948f74

grpc_endpoint *grpc_tcp_create(grpc_fd *em_fd,
                               grpc_resource_quota *resource_quota,
                               size_t slice_size, const char *peer_string) {
  grpc_tcp *tcp = (grpc_tcp *)gpr_malloc(sizeof(grpc_tcp));
  tcp->base.vtable = &vtable;
  tcp->peer_string = gpr_strdup(peer_string);
  tcp->fd = grpc_fd_wrapped_fd(em_fd);
  tcp->read_cb = NULL;
  tcp->write_cb = NULL;
  tcp->release_fd_cb = NULL;
  tcp->release_fd = NULL;
  tcp->incoming_buffer = NULL;
  tcp->slice_size = slice_size;
  tcp->iov_size = 1;
  tcp->finished_edge = true;
  /* paired with unref in grpc_tcp_destroy, and with the shutdown for our
   * resource_user */
  gpr_ref_init(&tcp->refcount, 2);
  gpr_atm_no_barrier_store(&tcp->shutdown_count, 0);
  tcp->em_fd = em_fd;
  tcp->read_closure.cb = tcp_handle_read;
  tcp->read_closure.cb_arg = tcp;
  tcp->write_closure.cb = tcp_handle_write;
  tcp->write_closure.cb_arg = tcp;
  gpr_slice_buffer_init(&tcp->last_read_buffer);
  grpc_resource_user_init(&tcp->resource_user, resource_quota, peer_string);
  grpc_resource_user_slice_allocator_init(&tcp->slice_allocator,
                                          &tcp->resource_user,
                                          tcp_read_allocation_done, tcp);
  /* Tell network status tracker about new endpoint */
  grpc_network_status_register_endpoint(&tcp->base);

  return &tcp->base;
}

int grpc_tcp_fd(grpc_endpoint *ep) {
  grpc_tcp *tcp = (grpc_tcp *)ep;
  GPR_ASSERT(ep->vtable == &vtable);
  return grpc_fd_wrapped_fd(tcp->em_fd);
}

void grpc_tcp_destroy_and_release_fd(grpc_exec_ctx *exec_ctx, grpc_endpoint *ep,
                                     int *fd, grpc_closure *done) {
  grpc_network_status_unregister_endpoint(ep);
  grpc_tcp *tcp = (grpc_tcp *)ep;
  GPR_ASSERT(ep->vtable == &vtable);
  tcp->release_fd = fd;
  tcp->release_fd_cb = done;
  tcp_maybe_shutdown_resource_user(exec_ctx, tcp);
  gpr_slice_buffer_reset_and_unref(&tcp->last_read_buffer);
  TCP_UNREF(exec_ctx, tcp, "destroy");
}

#endif<|MERGE_RESOLUTION|>--- conflicted
+++ resolved
@@ -530,13 +530,9 @@
                                             tcp_add_to_pollset_set,
                                             tcp_shutdown,
                                             tcp_destroy,
-<<<<<<< HEAD
+                                            tcp_get_resource_user,
                                             tcp_get_peer,
                                             tcp_get_fd};
-=======
-                                            tcp_get_resource_user,
-                                            tcp_get_peer};
->>>>>>> 11948f74
 
 grpc_endpoint *grpc_tcp_create(grpc_fd *em_fd,
                                grpc_resource_quota *resource_quota,
