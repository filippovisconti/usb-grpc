//
// Copyright 2016, Google Inc.
// All rights reserved.
//
// Redistribution and use in source and binary forms, with or without
// modification, are permitted provided that the following conditions are
// met:
//
//     * Redistributions of source code must retain the above copyright
// notice, this list of conditions and the following disclaimer.
//     * Redistributions in binary form must reproduce the above
// copyright notice, this list of conditions and the following disclaimer
// in the documentation and/or other materials provided with the
// distribution.
//     * Neither the name of Google Inc. nor the names of its
// contributors may be used to endorse or promote products derived from
// this software without specific prior written permission.
//
// THIS SOFTWARE IS PROVIDED BY THE COPYRIGHT HOLDERS AND CONTRIBUTORS
// "AS IS" AND ANY EXPRESS OR IMPLIED WARRANTIES, INCLUDING, BUT NOT
// LIMITED TO, THE IMPLIED WARRANTIES OF MERCHANTABILITY AND FITNESS FOR
// A PARTICULAR PURPOSE ARE DISCLAIMED. IN NO EVENT SHALL THE COPYRIGHT
// OWNER OR CONTRIBUTORS BE LIABLE FOR ANY DIRECT, INDIRECT, INCIDENTAL,
// SPECIAL, EXEMPLARY, OR CONSEQUENTIAL DAMAGES (INCLUDING, BUT NOT
// LIMITED TO, PROCUREMENT OF SUBSTITUTE GOODS OR SERVICES; LOSS OF USE,
// DATA, OR PROFITS; OR BUSINESS INTERRUPTION) HOWEVER CAUSED AND ON ANY
// THEORY OF LIABILITY, WHETHER IN CONTRACT, STRICT LIABILITY, OR TORT
// (INCLUDING NEGLIGENCE OR OTHERWISE) ARISING IN ANY WAY OUT OF THE USE
// OF THIS SOFTWARE, EVEN IF ADVISED OF THE POSSIBILITY OF SUCH DAMAGE.
//

#include "src/core/lib/channel/message_size_filter.h"

#include <limits.h>
#include <string.h>

#include <grpc/support/alloc.h>
#include <grpc/support/log.h>
#include <grpc/support/string_util.h>

#include "src/core/ext/client_config/method_config.h"
#include "src/core/lib/channel/channel_args.h"

#define DEFAULT_MAX_SEND_MESSAGE_LENGTH -1  // Unlimited.
// The protobuf library will (by default) start warning at 100 megs.
#define DEFAULT_MAX_RECV_MESSAGE_LENGTH (4 * 1024 * 1024)

typedef struct call_data {
  int max_send_size;
  int max_recv_size;
  // Receive closures are chained: we inject this closure as the
  // recv_message_ready up-call on transport_stream_op, and remember to
  // call our next_recv_message_ready member after handling it.
  grpc_closure recv_message_ready;
  // Used by recv_message_ready.
  grpc_byte_stream** recv_message;
  // Original recv_message_ready callback, invoked after our own.
  grpc_closure* next_recv_message_ready;
} call_data;

typedef struct channel_data {
  int max_send_size;
  int max_recv_size;
  // Method config table.
  grpc_method_config_table* method_config_table;
} channel_data;

// Callback invoked when we receive a message.  Here we check the max
// receive message size.
static void recv_message_ready(grpc_exec_ctx* exec_ctx, void* user_data,
                               grpc_error* error) {
  grpc_call_element* elem = user_data;
  call_data* calld = elem->call_data;
  if (*calld->recv_message != NULL && calld->max_recv_size >= 0 &&
      (*calld->recv_message)->length > (size_t)calld->max_recv_size) {
    char* message_string;
    gpr_asprintf(&message_string,
                 "Received message larger than max (%u vs. %d)",
<<<<<<< HEAD
                 (*calld->recv_message)->length, calld->max_recv_size);
    gpr_slice message = gpr_slice_from_copied_string(message_string);
=======
                 (*calld->recv_message)->length, chand->max_recv_size);
    grpc_error* new_error = grpc_error_set_int(
        GRPC_ERROR_CREATE(message_string), GRPC_ERROR_INT_GRPC_STATUS,
        GRPC_STATUS_INVALID_ARGUMENT);
    if (error == GRPC_ERROR_NONE) {
      error = new_error;
    } else {
      error = grpc_error_add_child(error, new_error);
      GRPC_ERROR_UNREF(new_error);
    }
>>>>>>> 274c8ed0
    gpr_free(message_string);
  }
  // Invoke the next callback.
  grpc_exec_ctx_sched(exec_ctx, calld->next_recv_message_ready, error, NULL);
}

// Start transport stream op.
static void start_transport_stream_op(grpc_exec_ctx* exec_ctx,
                                      grpc_call_element* elem,
                                      grpc_transport_stream_op* op) {
  call_data* calld = elem->call_data;
  // Check max send message size.
  if (op->send_message != NULL && calld->max_send_size >= 0 &&
      op->send_message->length > (size_t)calld->max_send_size) {
    char* message_string;
    gpr_asprintf(&message_string, "Sent message larger than max (%u vs. %d)",
                 op->send_message->length, calld->max_send_size);
    gpr_slice message = gpr_slice_from_copied_string(message_string);
    gpr_free(message_string);
    grpc_call_element_send_close_with_message(
        exec_ctx, elem, GRPC_STATUS_INVALID_ARGUMENT, &message);
  }
  // Inject callback for receiving a message.
  if (op->recv_message_ready != NULL) {
    calld->next_recv_message_ready = op->recv_message_ready;
    calld->recv_message = op->recv_message;
    op->recv_message_ready = &calld->recv_message_ready;
  }
  // Chain to the next filter.
  grpc_call_next_op(exec_ctx, elem, op);
}

// Constructor for call_data.
static grpc_error* init_call_elem(grpc_exec_ctx* exec_ctx,
                                  grpc_call_element* elem,
                                  grpc_call_element_args* args) {
  channel_data* chand = elem->channel_data;
  call_data* calld = elem->call_data;
  calld->next_recv_message_ready = NULL;
  grpc_closure_init(&calld->recv_message_ready, recv_message_ready, elem);
  // Get max sizes from channel data, then merge in per-method config values.
  // Note: Per-method config is only available on the client, so we
  // apply the max request size to the send limit and the max response
  // size to the receive limit.
  calld->max_send_size = chand->max_send_size;
  calld->max_recv_size = chand->max_recv_size;
  if (chand->method_config_table != NULL) {
    grpc_method_config* method_config =
        grpc_method_config_table_get_method_config(chand->method_config_table,
                                                   args->path);
    if (method_config != NULL) {
      int32_t* max_request_message_bytes =
          grpc_method_config_get_max_request_message_bytes(method_config);
      if (max_request_message_bytes != NULL &&
          (*max_request_message_bytes < calld->max_send_size ||
           calld->max_send_size < 0)) {
        calld->max_send_size = *max_request_message_bytes;
      }
      int32_t* max_response_message_bytes =
          grpc_method_config_get_max_response_message_bytes(method_config);
      if (max_response_message_bytes != NULL &&
          (*max_response_message_bytes < calld->max_recv_size ||
           calld->max_recv_size < 0)) {
        calld->max_recv_size = *max_response_message_bytes;
      }
    }
  }
  return GRPC_ERROR_NONE;
}

// Destructor for call_data.
static void destroy_call_elem(grpc_exec_ctx* exec_ctx, grpc_call_element* elem,
                              const grpc_call_final_info* final_info,
                              void* ignored) {}

// Constructor for channel_data.
static void init_channel_elem(grpc_exec_ctx* exec_ctx,
                              grpc_channel_element* elem,
                              grpc_channel_element_args* args) {
  GPR_ASSERT(!args->is_last);
  channel_data* chand = elem->channel_data;
  memset(chand, 0, sizeof(*chand));
  chand->max_send_size = DEFAULT_MAX_SEND_MESSAGE_LENGTH;
  chand->max_recv_size = DEFAULT_MAX_RECV_MESSAGE_LENGTH;
  for (size_t i = 0; i < args->channel_args->num_args; ++i) {
    if (strcmp(args->channel_args->args[i].key,
               GRPC_ARG_MAX_SEND_MESSAGE_LENGTH) == 0) {
      const grpc_integer_options options = {DEFAULT_MAX_SEND_MESSAGE_LENGTH, 0,
                                            INT_MAX};
      chand->max_send_size =
          grpc_channel_arg_get_integer(&args->channel_args->args[i], options);
    }
    if (strcmp(args->channel_args->args[i].key,
               GRPC_ARG_MAX_RECEIVE_MESSAGE_LENGTH) == 0) {
      const grpc_integer_options options = {DEFAULT_MAX_RECV_MESSAGE_LENGTH, 0,
                                            INT_MAX};
      chand->max_recv_size =
          grpc_channel_arg_get_integer(&args->channel_args->args[i], options);
    }
  }
  // Get method config table from channel args.
  const grpc_arg* channel_arg =
      grpc_channel_args_find(args->channel_args, GRPC_ARG_SERVICE_CONFIG);
  if (channel_arg != NULL) {
    GPR_ASSERT(channel_arg->type == GRPC_ARG_POINTER);
    chand->method_config_table = grpc_method_config_table_ref(
        (grpc_method_config_table*)channel_arg->value.pointer.p);
  }
}

// Destructor for channel_data.
static void destroy_channel_elem(grpc_exec_ctx* exec_ctx,
                                 grpc_channel_element* elem) {
  channel_data* chand = elem->channel_data;
  grpc_method_config_table_unref(chand->method_config_table);
}

const grpc_channel_filter grpc_message_size_filter = {
    start_transport_stream_op,
    grpc_channel_next_op,
    sizeof(call_data),
    init_call_elem,
    grpc_call_stack_ignore_set_pollset_or_pollset_set,
    destroy_call_elem,
    sizeof(channel_data),
    init_channel_elem,
    destroy_channel_elem,
    grpc_call_next_get_peer,
    "message_size"};<|MERGE_RESOLUTION|>--- conflicted
+++ resolved
@@ -76,11 +76,7 @@
     char* message_string;
     gpr_asprintf(&message_string,
                  "Received message larger than max (%u vs. %d)",
-<<<<<<< HEAD
                  (*calld->recv_message)->length, calld->max_recv_size);
-    gpr_slice message = gpr_slice_from_copied_string(message_string);
-=======
-                 (*calld->recv_message)->length, chand->max_recv_size);
     grpc_error* new_error = grpc_error_set_int(
         GRPC_ERROR_CREATE(message_string), GRPC_ERROR_INT_GRPC_STATUS,
         GRPC_STATUS_INVALID_ARGUMENT);
@@ -90,7 +86,6 @@
       error = grpc_error_add_child(error, new_error);
       GRPC_ERROR_UNREF(new_error);
     }
->>>>>>> 274c8ed0
     gpr_free(message_string);
   }
   // Invoke the next callback.
