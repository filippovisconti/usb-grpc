--- conflicted
+++ resolved
@@ -188,11 +188,7 @@
   return b;
 }
 
-<<<<<<< HEAD
-void grpc_channel_args_destroy(grpc_channel_args *a) {
-=======
-void grpc_channel_args_destroy(grpc_exec_ctx* exec_ctx, grpc_channel_args* a) {
->>>>>>> d9da7387
+void grpc_channel_args_destroy(grpc_channel_args* a) {
   size_t i;
   if (!a) return;
   for (i = 0; i < a->num_args; i++) {
@@ -301,18 +297,10 @@
   return 0; /* GPR_FALSE */
 }
 
-<<<<<<< HEAD
-grpc_channel_args *grpc_channel_args_compression_algorithm_set_state(
-    grpc_channel_args **a, grpc_compression_algorithm algorithm, int state) {
-  int *states_arg = NULL;
-  grpc_channel_args *result = *a;
-=======
 grpc_channel_args* grpc_channel_args_compression_algorithm_set_state(
-    grpc_exec_ctx* exec_ctx, grpc_channel_args** a,
-    grpc_compression_algorithm algorithm, int state) {
+    grpc_channel_args** a, grpc_compression_algorithm algorithm, int state) {
   int* states_arg = NULL;
   grpc_channel_args* result = *a;
->>>>>>> d9da7387
   const int states_arg_found =
       find_compression_algorithm_states_bitset(*a, &states_arg);
 
@@ -349,19 +337,11 @@
   return result;
 }
 
-<<<<<<< HEAD
-grpc_channel_args *grpc_channel_args_stream_compression_algorithm_set_state(
-    grpc_channel_args **a, grpc_stream_compression_algorithm algorithm,
+grpc_channel_args* grpc_channel_args_stream_compression_algorithm_set_state(
+    grpc_channel_args** a, grpc_stream_compression_algorithm algorithm,
     int state) {
-  int *states_arg = NULL;
-  grpc_channel_args *result = *a;
-=======
-grpc_channel_args* grpc_channel_args_stream_compression_algorithm_set_state(
-    grpc_exec_ctx* exec_ctx, grpc_channel_args** a,
-    grpc_stream_compression_algorithm algorithm, int state) {
   int* states_arg = NULL;
   grpc_channel_args* result = *a;
->>>>>>> d9da7387
   const int states_arg_found =
       find_stream_compression_algorithm_states_bitset(*a, &states_arg);
 
