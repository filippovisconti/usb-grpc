/*
 *
 * Copyright 2015, Google Inc.
 * All rights reserved.
 *
 * Redistribution and use in source and binary forms, with or without
 * modification, are permitted provided that the following conditions are
 * met:
 *
 *     * Redistributions of source code must retain the above copyright
 * notice, this list of conditions and the following disclaimer.
 *     * Redistributions in binary form must reproduce the above
 * copyright notice, this list of conditions and the following disclaimer
 * in the documentation and/or other materials provided with the
 * distribution.
 *     * Neither the name of Google Inc. nor the names of its
 * contributors may be used to endorse or promote products derived from
 * this software without specific prior written permission.
 *
 * THIS SOFTWARE IS PROVIDED BY THE COPYRIGHT HOLDERS AND CONTRIBUTORS
 * "AS IS" AND ANY EXPRESS OR IMPLIED WARRANTIES, INCLUDING, BUT NOT
 * LIMITED TO, THE IMPLIED WARRANTIES OF MERCHANTABILITY AND FITNESS FOR
 * A PARTICULAR PURPOSE ARE DISCLAIMED. IN NO EVENT SHALL THE COPYRIGHT
 * OWNER OR CONTRIBUTORS BE LIABLE FOR ANY DIRECT, INDIRECT, INCIDENTAL,
 * SPECIAL, EXEMPLARY, OR CONSEQUENTIAL DAMAGES (INCLUDING, BUT NOT
 * LIMITED TO, PROCUREMENT OF SUBSTITUTE GOODS OR SERVICES; LOSS OF USE,
 * DATA, OR PROFITS; OR BUSINESS INTERRUPTION) HOWEVER CAUSED AND ON ANY
 * THEORY OF LIABILITY, WHETHER IN CONTRACT, STRICT LIABILITY, OR TORT
 * (INCLUDING NEGLIGENCE OR OTHERWISE) ARISING IN ANY WAY OUT OF THE USE
 * OF THIS SOFTWARE, EVEN IF ADVISED OF THE POSSIBILITY OF SUCH DAMAGE.
 *
 */

#include "src/core/lib/transport/connectivity_state.h"

#include <string.h>

#include <grpc/support/alloc.h>
#include <grpc/support/log.h>
#include <grpc/support/string_util.h>

int grpc_connectivity_state_trace = 0;

const char *grpc_connectivity_state_name(grpc_connectivity_state state) {
  switch (state) {
    case GRPC_CHANNEL_IDLE:
      return "IDLE";
    case GRPC_CHANNEL_CONNECTING:
      return "CONNECTING";
    case GRPC_CHANNEL_READY:
      return "READY";
    case GRPC_CHANNEL_TRANSIENT_FAILURE:
      return "TRANSIENT_FAILURE";
    case GRPC_CHANNEL_SHUTDOWN:
      return "SHUTDOWN";
  }
  GPR_UNREACHABLE_CODE(return "UNKNOWN");
}

void grpc_connectivity_state_init(grpc_connectivity_state_tracker *tracker,
                                  grpc_connectivity_state init_state,
                                  const char *name) {
  tracker->current_state = init_state;
  tracker->current_error = GRPC_ERROR_NONE;
  tracker->watchers = NULL;
  tracker->name = gpr_strdup(name);
}

void grpc_connectivity_state_destroy(grpc_exec_ctx *exec_ctx,
                                     grpc_connectivity_state_tracker *tracker) {
  grpc_error *error;
  grpc_connectivity_state_watcher *w;
  while ((w = tracker->watchers)) {
    tracker->watchers = w->next;

<<<<<<< HEAD
    if (GRPC_CHANNEL_FATAL_FAILURE != *w->current) {
      *w->current = GRPC_CHANNEL_FATAL_FAILURE;
=======
    if (GRPC_CHANNEL_SHUTDOWN != *w->current) {
      *w->current = GRPC_CHANNEL_SHUTDOWN;
>>>>>>> a5596db1
      error = GRPC_ERROR_NONE;
    } else {
      error = GRPC_ERROR_CREATE("Shutdown connectivity owner");
    }
    grpc_exec_ctx_sched(exec_ctx, w->notify, error, NULL);
    gpr_free(w);
  }
  GRPC_ERROR_UNREF(tracker->current_error);
  gpr_free(tracker->name);
}

grpc_connectivity_state grpc_connectivity_state_check(
    grpc_connectivity_state_tracker *tracker, grpc_error **error) {
  if (grpc_connectivity_state_trace) {
    gpr_log(GPR_DEBUG, "CONWATCH: %p %s: get %s", tracker, tracker->name,
            grpc_connectivity_state_name(tracker->current_state));
  }
  if (error != NULL) {
    *error = GRPC_ERROR_REF(tracker->current_error);
  }
  return tracker->current_state;
}

int grpc_connectivity_state_notify_on_state_change(
    grpc_exec_ctx *exec_ctx, grpc_connectivity_state_tracker *tracker,
    grpc_connectivity_state *current, grpc_closure *notify) {
  if (grpc_connectivity_state_trace) {
    if (current == NULL) {
      gpr_log(GPR_DEBUG, "CONWATCH: %p %s: unsubscribe notify=%p", tracker,
              tracker->name, notify);
    } else {
      gpr_log(GPR_DEBUG, "CONWATCH: %p %s: from %s [cur=%s] notify=%p", tracker,
              tracker->name, grpc_connectivity_state_name(*current),
              grpc_connectivity_state_name(tracker->current_state), notify);
    }
  }
  if (current == NULL) {
    grpc_connectivity_state_watcher *w = tracker->watchers;
    if (w != NULL && w->notify == notify) {
      grpc_exec_ctx_sched(exec_ctx, notify, GRPC_ERROR_CANCELLED, NULL);
      tracker->watchers = w->next;
      gpr_free(w);
      return 0;
    }
    while (w != NULL) {
      grpc_connectivity_state_watcher *rm_candidate = w->next;
      if (rm_candidate != NULL && rm_candidate->notify == notify) {
        grpc_exec_ctx_sched(exec_ctx, notify, GRPC_ERROR_CANCELLED, NULL);
        w->next = w->next->next;
        gpr_free(rm_candidate);
        return 0;
      }
      w = w->next;
    }
    return 0;
  } else {
    if (tracker->current_state != *current) {
      *current = tracker->current_state;
      grpc_exec_ctx_sched(exec_ctx, notify,
                          GRPC_ERROR_REF(tracker->current_error), NULL);
    } else {
      grpc_connectivity_state_watcher *w = gpr_malloc(sizeof(*w));
      w->current = current;
      w->notify = notify;
      w->next = tracker->watchers;
      tracker->watchers = w;
    }
    return tracker->current_state == GRPC_CHANNEL_IDLE;
  }
}

void grpc_connectivity_state_set(grpc_exec_ctx *exec_ctx,
                                 grpc_connectivity_state_tracker *tracker,
                                 grpc_connectivity_state state,
                                 grpc_error *error, const char *reason) {
  grpc_connectivity_state_watcher *w;
  if (grpc_connectivity_state_trace) {
    const char *error_string = grpc_error_string(error);
    gpr_log(GPR_DEBUG, "SET: %p %s: %s --> %s [%s] error=%p %s", tracker,
            tracker->name, grpc_connectivity_state_name(tracker->current_state),
            grpc_connectivity_state_name(state), reason, error, error_string);
    grpc_error_free_string(error_string);
  }
  switch (state) {
    case GRPC_CHANNEL_CONNECTING:
    case GRPC_CHANNEL_IDLE:
    case GRPC_CHANNEL_READY:
      GPR_ASSERT(error == GRPC_ERROR_NONE);
      break;
<<<<<<< HEAD
    case GRPC_CHANNEL_FATAL_FAILURE:
=======
    case GRPC_CHANNEL_SHUTDOWN:
>>>>>>> a5596db1
    case GRPC_CHANNEL_TRANSIENT_FAILURE:
      GPR_ASSERT(error != GRPC_ERROR_NONE);
      break;
  }
  GRPC_ERROR_UNREF(tracker->current_error);
  tracker->current_error = error;
  if (tracker->current_state == state) {
    return;
  }
  GPR_ASSERT(tracker->current_state != GRPC_CHANNEL_SHUTDOWN);
  tracker->current_state = state;
  while ((w = tracker->watchers) != NULL) {
    *w->current = tracker->current_state;
    tracker->watchers = w->next;
    grpc_exec_ctx_sched(exec_ctx, w->notify,
                        GRPC_ERROR_REF(tracker->current_error), NULL);
    gpr_free(w);
  }
}<|MERGE_RESOLUTION|>--- conflicted
+++ resolved
@@ -73,13 +73,8 @@
   while ((w = tracker->watchers)) {
     tracker->watchers = w->next;
 
-<<<<<<< HEAD
-    if (GRPC_CHANNEL_FATAL_FAILURE != *w->current) {
-      *w->current = GRPC_CHANNEL_FATAL_FAILURE;
-=======
     if (GRPC_CHANNEL_SHUTDOWN != *w->current) {
       *w->current = GRPC_CHANNEL_SHUTDOWN;
->>>>>>> a5596db1
       error = GRPC_ERROR_NONE;
     } else {
       error = GRPC_ERROR_CREATE("Shutdown connectivity owner");
@@ -169,11 +164,7 @@
     case GRPC_CHANNEL_READY:
       GPR_ASSERT(error == GRPC_ERROR_NONE);
       break;
-<<<<<<< HEAD
-    case GRPC_CHANNEL_FATAL_FAILURE:
-=======
     case GRPC_CHANNEL_SHUTDOWN:
->>>>>>> a5596db1
     case GRPC_CHANNEL_TRANSIENT_FAILURE:
       GPR_ASSERT(error != GRPC_ERROR_NONE);
       break;
