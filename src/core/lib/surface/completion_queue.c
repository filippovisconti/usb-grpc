/*
 *
 * Copyright 2015-2016, Google Inc.
 * All rights reserved.
 *
 * Redistribution and use in source and binary forms, with or without
 * modification, are permitted provided that the following conditions are
 * met:
 *
 *     * Redistributions of source code must retain the above copyright
 * notice, this list of conditions and the following disclaimer.
 *     * Redistributions in binary form must reproduce the above
 * copyright notice, this list of conditions and the following disclaimer
 * in the documentation and/or other materials provided with the
 * distribution.
 *     * Neither the name of Google Inc. nor the names of its
 * contributors may be used to endorse or promote products derived from
 * this software without specific prior written permission.
 *
 * THIS SOFTWARE IS PROVIDED BY THE COPYRIGHT HOLDERS AND CONTRIBUTORS
 * "AS IS" AND ANY EXPRESS OR IMPLIED WARRANTIES, INCLUDING, BUT NOT
 * LIMITED TO, THE IMPLIED WARRANTIES OF MERCHANTABILITY AND FITNESS FOR
 * A PARTICULAR PURPOSE ARE DISCLAIMED. IN NO EVENT SHALL THE COPYRIGHT
 * OWNER OR CONTRIBUTORS BE LIABLE FOR ANY DIRECT, INDIRECT, INCIDENTAL,
 * SPECIAL, EXEMPLARY, OR CONSEQUENTIAL DAMAGES (INCLUDING, BUT NOT
 * LIMITED TO, PROCUREMENT OF SUBSTITUTE GOODS OR SERVICES; LOSS OF USE,
 * DATA, OR PROFITS; OR BUSINESS INTERRUPTION) HOWEVER CAUSED AND ON ANY
 * THEORY OF LIABILITY, WHETHER IN CONTRACT, STRICT LIABILITY, OR TORT
 * (INCLUDING NEGLIGENCE OR OTHERWISE) ARISING IN ANY WAY OUT OF THE USE
 * OF THIS SOFTWARE, EVEN IF ADVISED OF THE POSSIBILITY OF SUCH DAMAGE.
 *
 */

#include "src/core/lib/surface/completion_queue.h"

#include <stdio.h>
#include <string.h>

#include <grpc/support/alloc.h>
#include <grpc/support/atm.h>
#include <grpc/support/log.h>
#include <grpc/support/string_util.h>
#include <grpc/support/time.h>

#include "src/core/lib/iomgr/pollset.h"
#include "src/core/lib/iomgr/timer.h"
#include "src/core/lib/profiling/timers.h"
#include "src/core/lib/support/string.h"
#include "src/core/lib/surface/api_trace.h"
#include "src/core/lib/surface/call.h"
#include "src/core/lib/surface/event_string.h"

grpc_tracer_flag grpc_trace_operation_failures = GRPC_TRACER_INITIALIZER(false);
#ifndef NDEBUG
grpc_tracer_flag grpc_trace_pending_tags = GRPC_TRACER_INITIALIZER(false);
#endif

typedef struct {
  grpc_pollset_worker **worker;
  void *tag;
} plucker;

typedef struct {
  bool can_get_pollset;
  bool can_listen;
  size_t (*size)(void);
  void (*init)(grpc_pollset *pollset, gpr_mu **mu);
  grpc_error *(*kick)(grpc_pollset *pollset,
                      grpc_pollset_worker *specific_worker);
  grpc_error *(*work)(grpc_exec_ctx *exec_ctx, grpc_pollset *pollset,
                      grpc_pollset_worker **worker, gpr_timespec now,
                      gpr_timespec deadline);
  void (*shutdown)(grpc_exec_ctx *exec_ctx, grpc_pollset *pollset,
                   grpc_closure *closure);
  void (*destroy)(grpc_exec_ctx *exec_ctx, grpc_pollset *pollset);
} cq_poller_vtable;

typedef struct non_polling_worker {
  gpr_cv cv;
  bool kicked;
  struct non_polling_worker *next;
  struct non_polling_worker *prev;
} non_polling_worker;

typedef struct {
  gpr_mu mu;
  non_polling_worker *root;
  grpc_closure *shutdown;
} non_polling_poller;

static size_t non_polling_poller_size(void) {
  return sizeof(non_polling_poller);
}

static void non_polling_poller_init(grpc_pollset *pollset, gpr_mu **mu) {
  non_polling_poller *npp = (non_polling_poller *)pollset;
  gpr_mu_init(&npp->mu);
  *mu = &npp->mu;
}

static void non_polling_poller_destroy(grpc_exec_ctx *exec_ctx,
                                       grpc_pollset *pollset) {
  non_polling_poller *npp = (non_polling_poller *)pollset;
  gpr_mu_destroy(&npp->mu);
}

static grpc_error *non_polling_poller_work(grpc_exec_ctx *exec_ctx,
                                           grpc_pollset *pollset,
                                           grpc_pollset_worker **worker,
                                           gpr_timespec now,
                                           gpr_timespec deadline) {
  non_polling_poller *npp = (non_polling_poller *)pollset;
  if (npp->shutdown) return GRPC_ERROR_NONE;
  non_polling_worker w;
  gpr_cv_init(&w.cv);
  if (worker != NULL) *worker = (grpc_pollset_worker *)&w;
  if (npp->root == NULL) {
    npp->root = w.next = w.prev = &w;
  } else {
    w.next = npp->root;
    w.prev = w.next->prev;
    w.next->prev = w.prev->next = &w;
  }
  w.kicked = false;
  while (!npp->shutdown && !w.kicked && !gpr_cv_wait(&w.cv, &npp->mu, deadline))
    ;
  if (&w == npp->root) {
    npp->root = w.next;
    if (&w == npp->root) {
      if (npp->shutdown) {
        grpc_closure_sched(exec_ctx, npp->shutdown, GRPC_ERROR_NONE);
      }
      npp->root = NULL;
    }
  }
  w.next->prev = w.prev;
  w.prev->next = w.next;
  gpr_cv_destroy(&w.cv);
  if (worker != NULL) *worker = NULL;
  return GRPC_ERROR_NONE;
}

static grpc_error *non_polling_poller_kick(
    grpc_pollset *pollset, grpc_pollset_worker *specific_worker) {
  non_polling_poller *p = (non_polling_poller *)pollset;
  if (specific_worker == NULL) specific_worker = (grpc_pollset_worker *)p->root;
  if (specific_worker != NULL) {
    non_polling_worker *w = (non_polling_worker *)specific_worker;
    if (!w->kicked) {
      w->kicked = true;
      gpr_cv_signal(&w->cv);
    }
  }
  return GRPC_ERROR_NONE;
}

static void non_polling_poller_shutdown(grpc_exec_ctx *exec_ctx,
                                        grpc_pollset *pollset,
                                        grpc_closure *closure) {
  non_polling_poller *p = (non_polling_poller *)pollset;
  GPR_ASSERT(closure != NULL);
  p->shutdown = closure;
  if (p->root == NULL) {
    grpc_closure_sched(exec_ctx, closure, GRPC_ERROR_NONE);
  } else {
    non_polling_worker *w = p->root;
    do {
      gpr_cv_signal(&w->cv);
      w = w->next;
    } while (w != p->root);
  }
}

static const cq_poller_vtable g_poller_vtable_by_poller_type[] = {
    /* GRPC_CQ_DEFAULT_POLLING */
    {.can_get_pollset = true,
     .can_listen = true,
     .size = grpc_pollset_size,
     .init = grpc_pollset_init,
     .kick = grpc_pollset_kick,
     .work = grpc_pollset_work,
     .shutdown = grpc_pollset_shutdown,
     .destroy = grpc_pollset_destroy},
    /* GRPC_CQ_NON_LISTENING */
    {.can_get_pollset = true,
     .can_listen = false,
     .size = grpc_pollset_size,
     .init = grpc_pollset_init,
     .kick = grpc_pollset_kick,
     .work = grpc_pollset_work,
     .shutdown = grpc_pollset_shutdown,
     .destroy = grpc_pollset_destroy},
    /* GRPC_CQ_NON_POLLING */
    {.can_get_pollset = false,
     .can_listen = false,
     .size = non_polling_poller_size,
     .init = non_polling_poller_init,
     .kick = non_polling_poller_kick,
     .work = non_polling_poller_work,
     .shutdown = non_polling_poller_shutdown,
     .destroy = non_polling_poller_destroy},
};

/* Completion queue structure */
struct grpc_completion_queue {
  /** owned by pollset */
  gpr_mu *mu;

  grpc_cq_completion_type completion_type;

  const cq_poller_vtable *poller_vtable;

  /** completed events */
  grpc_cq_completion completed_head;
  grpc_cq_completion *completed_tail;
  /** Number of pending events (+1 if we're not shutdown) */
  gpr_refcount pending_events;
  /** Once owning_refs drops to zero, we will destroy the cq */
  gpr_refcount owning_refs;
  /** counter of how many things have ever been queued on this completion queue
      useful for avoiding locks to check the queue */
  gpr_atm things_queued_ever;
  /** 0 initially, 1 once we've begun shutting down */
  int shutdown;
  int shutdown_called;
  int is_server_cq;
  /** Can the server cq accept incoming channels */
  /* TODO: sreek - This will no longer be needed. Use polling_type set */
  int is_non_listening_server_cq;
  int num_pluckers;
  int num_polls;
  plucker pluckers[GRPC_MAX_COMPLETION_QUEUE_PLUCKERS];
  grpc_closure pollset_shutdown_done;

#ifndef NDEBUG
  void **outstanding_tags;
  size_t outstanding_tag_count;
  size_t outstanding_tag_capacity;
#endif

  grpc_completion_queue *next_free;
};

#define POLLSET_FROM_CQ(cq) ((grpc_pollset *)(cq + 1))
#define CQ_FROM_POLLSET(ps) (((grpc_completion_queue *)ps) - 1)

grpc_tracer_flag grpc_cq_pluck_trace = GRPC_TRACER_INITIALIZER(true);
grpc_tracer_flag grpc_cq_event_timeout_trace = GRPC_TRACER_INITIALIZER(true);

#define GRPC_SURFACE_TRACE_RETURNED_EVENT(cq, event)    \
  if (GRPC_TRACER_ON(grpc_api_trace) &&                 \
      (GRPC_TRACER_ON(grpc_cq_pluck_trace) ||           \
       (event)->type != GRPC_QUEUE_TIMEOUT)) {          \
    char *_ev = grpc_event_string(event);               \
    gpr_log(GPR_INFO, "RETURN_EVENT[%p]: %s", cq, _ev); \
    gpr_free(_ev);                                      \
  }

static void on_pollset_shutdown_done(grpc_exec_ctx *exec_ctx, void *cc,
                                     grpc_error *error);

grpc_completion_queue *grpc_completion_queue_create_internal(
    grpc_cq_completion_type completion_type,
    grpc_cq_polling_type polling_type) {
  grpc_completion_queue *cc;

  GPR_TIMER_BEGIN("grpc_completion_queue_create_internal", 0);

  GRPC_API_TRACE(
      "grpc_completion_queue_create_internal(completion_type=%d, "
      "polling_type=%d)",
      2, (completion_type, polling_type));

  const cq_poller_vtable *poller_vtable =
      &g_poller_vtable_by_poller_type[polling_type];

  cc = gpr_zalloc(sizeof(grpc_completion_queue) + poller_vtable->size());
  poller_vtable->init(POLLSET_FROM_CQ(cc), &cc->mu);
#ifndef NDEBUG
  cc->outstanding_tags = NULL;
  cc->outstanding_tag_capacity = 0;
#endif

  cc->completion_type = completion_type;
  cc->poller_vtable = poller_vtable;

  /* Initial ref is dropped by grpc_completion_queue_shutdown */
  gpr_ref_init(&cc->pending_events, 1);
  /* One for destroy(), one for pollset_shutdown */
  gpr_ref_init(&cc->owning_refs, 2);
  cc->completed_tail = &cc->completed_head;
  cc->completed_head.next = (uintptr_t)cc->completed_tail;
  cc->shutdown = 0;
  cc->shutdown_called = 0;
  cc->is_server_cq = 0;
  cc->is_non_listening_server_cq = 0;
  cc->num_pluckers = 0;
  cc->num_polls = 0;
  gpr_atm_no_barrier_store(&cc->things_queued_ever, 0);
#ifndef NDEBUG
  cc->outstanding_tag_count = 0;
#endif
  grpc_closure_init(&cc->pollset_shutdown_done, on_pollset_shutdown_done, cc,
                    grpc_schedule_on_exec_ctx);

  GPR_TIMER_END("grpc_completion_queue_create_internal", 0);

  return cc;
}

grpc_cq_completion_type grpc_get_cq_completion_type(grpc_completion_queue *cc) {
  return cc->completion_type;
}

int grpc_get_cq_poll_num(grpc_completion_queue *cc) {
  int cur_num_polls;
  gpr_mu_lock(cc->mu);
  cur_num_polls = cc->num_polls;
  gpr_mu_unlock(cc->mu);
  return cur_num_polls;
}

#ifdef GRPC_CQ_REF_COUNT_DEBUG
void grpc_cq_internal_ref(grpc_completion_queue *cc, const char *reason,
                          const char *file, int line) {
  gpr_log(file, line, GPR_LOG_SEVERITY_DEBUG, "CQ:%p   ref %d -> %d %s", cc,
          (int)cc->owning_refs.count, (int)cc->owning_refs.count + 1, reason);
#else
void grpc_cq_internal_ref(grpc_completion_queue *cc) {
#endif
  gpr_ref(&cc->owning_refs);
}

static void on_pollset_shutdown_done(grpc_exec_ctx *exec_ctx, void *arg,
                                     grpc_error *error) {
  grpc_completion_queue *cc = arg;
  GRPC_CQ_INTERNAL_UNREF(exec_ctx, cc, "pollset_destroy");
}

#ifdef GRPC_CQ_REF_COUNT_DEBUG
void grpc_cq_internal_unref(grpc_exec_ctx *exec_ctx, grpc_completion_queue *cc,
                            const char *reason, const char *file, int line) {
  gpr_log(file, line, GPR_LOG_SEVERITY_DEBUG, "CQ:%p unref %d -> %d %s", cc,
          (int)cc->owning_refs.count, (int)cc->owning_refs.count - 1, reason);
#else
void grpc_cq_internal_unref(grpc_exec_ctx *exec_ctx,
                            grpc_completion_queue *cc) {
#endif
  if (gpr_unref(&cc->owning_refs)) {
    GPR_ASSERT(cc->completed_head.next == (uintptr_t)&cc->completed_head);
    cc->poller_vtable->destroy(exec_ctx, POLLSET_FROM_CQ(cc));
#ifndef NDEBUG
    gpr_free(cc->outstanding_tags);
#endif
    gpr_free(cc);
  }
}

void grpc_cq_begin_op(grpc_completion_queue *cc, void *tag) {
#ifndef NDEBUG
  gpr_mu_lock(cc->mu);
  GPR_ASSERT(!cc->shutdown_called);
  if (cc->outstanding_tag_count == cc->outstanding_tag_capacity) {
    cc->outstanding_tag_capacity = GPR_MAX(4, 2 * cc->outstanding_tag_capacity);
    cc->outstanding_tags =
        gpr_realloc(cc->outstanding_tags, sizeof(*cc->outstanding_tags) *
                                              cc->outstanding_tag_capacity);
  }
  cc->outstanding_tags[cc->outstanding_tag_count++] = tag;
  gpr_mu_unlock(cc->mu);
#endif
  gpr_ref(&cc->pending_events);
}

/* Signal the end of an operation - if this is the last waiting-to-be-queued
   event, then enter shutdown mode */
/* Queue a GRPC_OP_COMPLETED operation */
void grpc_cq_end_op(grpc_exec_ctx *exec_ctx, grpc_completion_queue *cc,
                    void *tag, grpc_error *error,
                    void (*done)(grpc_exec_ctx *exec_ctx, void *done_arg,
                                 grpc_cq_completion *storage),
                    void *done_arg, grpc_cq_completion *storage) {
  int shutdown;
  int i;
  grpc_pollset_worker *pluck_worker;
#ifndef NDEBUG
  int found = 0;
#endif

  GPR_TIMER_BEGIN("grpc_cq_end_op", 0);
  if (GRPC_TRACER_ON(grpc_api_trace) ||
      (GRPC_TRACER_ON(grpc_trace_operation_failures) &&
       error != GRPC_ERROR_NONE)) {
    const char *errmsg = grpc_error_string(error);
    GRPC_API_TRACE(
        "grpc_cq_end_op(exec_ctx=%p, cc=%p, tag=%p, error=%s, done=%p, "
        "done_arg=%p, storage=%p)",
        7, (exec_ctx, cc, tag, errmsg, done, done_arg, storage));
    if (GRPC_TRACER_ON(grpc_trace_operation_failures) &&
        error != GRPC_ERROR_NONE) {
      gpr_log(GPR_ERROR, "Operation failed: tag=%p, error=%s", tag, errmsg);
    }
  }

  storage->tag = tag;
  storage->done = done;
  storage->done_arg = done_arg;
  storage->next = ((uintptr_t)&cc->completed_head) |
                  ((uintptr_t)(error == GRPC_ERROR_NONE));

  gpr_mu_lock(cc->mu);
#ifndef NDEBUG
  for (i = 0; i < (int)cc->outstanding_tag_count; i++) {
    if (cc->outstanding_tags[i] == tag) {
      cc->outstanding_tag_count--;
      GPR_SWAP(void *, cc->outstanding_tags[i],
               cc->outstanding_tags[cc->outstanding_tag_count]);
      found = 1;
      break;
    }
  }
  GPR_ASSERT(found);
#endif
  shutdown = gpr_unref(&cc->pending_events);
  gpr_atm_no_barrier_fetch_add(&cc->things_queued_ever, 1);
  if (!shutdown) {
    cc->completed_tail->next =
        ((uintptr_t)storage) | (1u & (uintptr_t)cc->completed_tail->next);
    cc->completed_tail = storage;
    pluck_worker = NULL;
    for (i = 0; i < cc->num_pluckers; i++) {
      if (cc->pluckers[i].tag == tag) {
        pluck_worker = *cc->pluckers[i].worker;
        break;
      }
    }
    grpc_error *kick_error =
        cc->poller_vtable->kick(POLLSET_FROM_CQ(cc), pluck_worker);
    gpr_mu_unlock(cc->mu);
    if (kick_error != GRPC_ERROR_NONE) {
      const char *msg = grpc_error_string(kick_error);
      gpr_log(GPR_ERROR, "Kick failed: %s", msg);

      GRPC_ERROR_UNREF(kick_error);
    }
  } else {
    cc->completed_tail->next =
        ((uintptr_t)storage) | (1u & (uintptr_t)cc->completed_tail->next);
    cc->completed_tail = storage;
    GPR_ASSERT(!cc->shutdown);
    GPR_ASSERT(cc->shutdown_called);
    cc->shutdown = 1;
    cc->poller_vtable->shutdown(exec_ctx, POLLSET_FROM_CQ(cc),
                                &cc->pollset_shutdown_done);
    gpr_mu_unlock(cc->mu);
  }

  GPR_TIMER_END("grpc_cq_end_op", 0);

  GRPC_ERROR_UNREF(error);
}

typedef struct {
  gpr_atm last_seen_things_queued_ever;
  grpc_completion_queue *cq;
  gpr_timespec deadline;
  grpc_cq_completion *stolen_completion;
  void *tag; /* for pluck */
  bool first_loop;
} cq_is_finished_arg;

static bool cq_is_next_finished(grpc_exec_ctx *exec_ctx, void *arg) {
  cq_is_finished_arg *a = arg;
  grpc_completion_queue *cq = a->cq;
  GPR_ASSERT(a->stolen_completion == NULL);
  gpr_atm current_last_seen_things_queued_ever =
      gpr_atm_no_barrier_load(&cq->things_queued_ever);
  if (current_last_seen_things_queued_ever != a->last_seen_things_queued_ever) {
    gpr_mu_lock(cq->mu);
    a->last_seen_things_queued_ever =
        gpr_atm_no_barrier_load(&cq->things_queued_ever);
    if (cq->completed_tail != &cq->completed_head) {
      a->stolen_completion = (grpc_cq_completion *)cq->completed_head.next;
      cq->completed_head.next = a->stolen_completion->next & ~(uintptr_t)1;
      if (a->stolen_completion == cq->completed_tail) {
        cq->completed_tail = &cq->completed_head;
      }
      gpr_mu_unlock(cq->mu);
      return true;
    }
    gpr_mu_unlock(cq->mu);
  }
  return !a->first_loop &&
         gpr_time_cmp(a->deadline, gpr_now(a->deadline.clock_type)) < 0;
}

#ifndef NDEBUG
static void dump_pending_tags(grpc_completion_queue *cc) {
  if (!GRPC_TRACER_ON(grpc_trace_pending_tags)) return;

  gpr_strvec v;
  gpr_strvec_init(&v);
  gpr_strvec_add(&v, gpr_strdup("PENDING TAGS:"));
  gpr_mu_lock(cc->mu);
  for (size_t i = 0; i < cc->outstanding_tag_count; i++) {
    char *s;
    gpr_asprintf(&s, " %p", cc->outstanding_tags[i]);
    gpr_strvec_add(&v, s);
  }
  gpr_mu_unlock(cc->mu);
  char *out = gpr_strvec_flatten(&v, NULL);
  gpr_strvec_destroy(&v);
  gpr_log(GPR_DEBUG, "%s", out);
  gpr_free(out);
}
#else
static void dump_pending_tags(grpc_completion_queue *cc) {}
#endif

grpc_event grpc_completion_queue_next(grpc_completion_queue *cc,
                                      gpr_timespec deadline, void *reserved) {
  grpc_event ret;
  gpr_timespec now;

  if (cc->completion_type != GRPC_CQ_NEXT) {
    gpr_log(GPR_ERROR,
            "grpc_completion_queue_next() cannot be called on this completion "
            "queue since its completion type is not GRPC_CQ_NEXT");
    abort();
  }

  GPR_TIMER_BEGIN("grpc_completion_queue_next", 0);

  GRPC_API_TRACE(
      "grpc_completion_queue_next("
      "cc=%p, "
      "deadline=gpr_timespec { tv_sec: %" PRId64
      ", tv_nsec: %d, clock_type: %d }, "
      "reserved=%p)",
      5, (cc, deadline.tv_sec, deadline.tv_nsec, (int)deadline.clock_type,
          reserved));
  GPR_ASSERT(!reserved);

  dump_pending_tags(cc);

  deadline = gpr_convert_clock_type(deadline, GPR_CLOCK_MONOTONIC);

  GRPC_CQ_INTERNAL_REF(cc, "next");
  gpr_mu_lock(cc->mu);
  cq_is_finished_arg is_finished_arg = {
      .last_seen_things_queued_ever =
          gpr_atm_no_barrier_load(&cc->things_queued_ever),
      .cq = cc,
      .deadline = deadline,
      .stolen_completion = NULL,
      .tag = NULL,
      .first_loop = true};
  grpc_exec_ctx exec_ctx =
      GRPC_EXEC_CTX_INITIALIZER(0, cq_is_next_finished, &is_finished_arg);
  for (;;) {
    if (is_finished_arg.stolen_completion != NULL) {
      gpr_mu_unlock(cc->mu);
      grpc_cq_completion *c = is_finished_arg.stolen_completion;
      is_finished_arg.stolen_completion = NULL;
      ret.type = GRPC_OP_COMPLETE;
      ret.success = c->next & 1u;
      ret.tag = c->tag;
      c->done(&exec_ctx, c->done_arg, c);
      break;
    }
    if (cc->completed_tail != &cc->completed_head) {
      grpc_cq_completion *c = (grpc_cq_completion *)cc->completed_head.next;
      cc->completed_head.next = c->next & ~(uintptr_t)1;
      if (c == cc->completed_tail) {
        cc->completed_tail = &cc->completed_head;
      }
      gpr_mu_unlock(cc->mu);
      ret.type = GRPC_OP_COMPLETE;
      ret.success = c->next & 1u;
      ret.tag = c->tag;
      c->done(&exec_ctx, c->done_arg, c);
      break;
    }
    if (cc->shutdown) {
      gpr_mu_unlock(cc->mu);
      memset(&ret, 0, sizeof(ret));
      ret.type = GRPC_QUEUE_SHUTDOWN;
      break;
    }
    now = gpr_now(GPR_CLOCK_MONOTONIC);
    if (!is_finished_arg.first_loop && gpr_time_cmp(now, deadline) >= 0) {
      gpr_mu_unlock(cc->mu);
      memset(&ret, 0, sizeof(ret));
      ret.type = GRPC_QUEUE_TIMEOUT;
      dump_pending_tags(cc);
      break;
    }
    grpc_error *err = cc->poller_vtable->work(&exec_ctx, POLLSET_FROM_CQ(cc),
                                              NULL, now, deadline);
    if (err != GRPC_ERROR_NONE) {
      gpr_mu_unlock(cc->mu);
<<<<<<< HEAD
      grpc_exec_ctx_flush(&exec_ctx);
      gpr_mu_lock(cc->mu);
      continue;
    } else {
      cc->num_polls++;
      grpc_error *err = cc->poller_vtable->work(&exec_ctx, POLLSET_FROM_CQ(cc),
                                                NULL, now, iteration_deadline);
      if (err != GRPC_ERROR_NONE) {
        gpr_mu_unlock(cc->mu);
        const char *msg = grpc_error_string(err);
        gpr_log(GPR_ERROR, "Completion queue next failed: %s", msg);
=======
      const char *msg = grpc_error_string(err);
      gpr_log(GPR_ERROR, "Completion queue next failed: %s", msg);
>>>>>>> 45b89fb1

      GRPC_ERROR_UNREF(err);
      memset(&ret, 0, sizeof(ret));
      ret.type = GRPC_QUEUE_TIMEOUT;
      dump_pending_tags(cc);
      break;
    }
    is_finished_arg.first_loop = false;
  }
  GRPC_SURFACE_TRACE_RETURNED_EVENT(cc, &ret);
  GRPC_CQ_INTERNAL_UNREF(&exec_ctx, cc, "next");
  grpc_exec_ctx_finish(&exec_ctx);
  GPR_ASSERT(is_finished_arg.stolen_completion == NULL);

  GPR_TIMER_END("grpc_completion_queue_next", 0);

  return ret;
}

static int add_plucker(grpc_completion_queue *cc, void *tag,
                       grpc_pollset_worker **worker) {
  if (cc->num_pluckers == GRPC_MAX_COMPLETION_QUEUE_PLUCKERS) {
    return 0;
  }
  cc->pluckers[cc->num_pluckers].tag = tag;
  cc->pluckers[cc->num_pluckers].worker = worker;
  cc->num_pluckers++;
  return 1;
}

static void del_plucker(grpc_completion_queue *cc, void *tag,
                        grpc_pollset_worker **worker) {
  int i;
  for (i = 0; i < cc->num_pluckers; i++) {
    if (cc->pluckers[i].tag == tag && cc->pluckers[i].worker == worker) {
      cc->num_pluckers--;
      GPR_SWAP(plucker, cc->pluckers[i], cc->pluckers[cc->num_pluckers]);
      return;
    }
  }
  GPR_UNREACHABLE_CODE(return );
}

static bool cq_is_pluck_finished(grpc_exec_ctx *exec_ctx, void *arg) {
  cq_is_finished_arg *a = arg;
  grpc_completion_queue *cq = a->cq;
  GPR_ASSERT(a->stolen_completion == NULL);
  gpr_atm current_last_seen_things_queued_ever =
      gpr_atm_no_barrier_load(&cq->things_queued_ever);
  if (current_last_seen_things_queued_ever != a->last_seen_things_queued_ever) {
    gpr_mu_lock(cq->mu);
    a->last_seen_things_queued_ever =
        gpr_atm_no_barrier_load(&cq->things_queued_ever);
    grpc_cq_completion *c;
    grpc_cq_completion *prev = &cq->completed_head;
    while ((c = (grpc_cq_completion *)(prev->next & ~(uintptr_t)1)) !=
           &cq->completed_head) {
      if (c->tag == a->tag) {
        prev->next = (prev->next & (uintptr_t)1) | (c->next & ~(uintptr_t)1);
        if (c == cq->completed_tail) {
          cq->completed_tail = prev;
        }
        gpr_mu_unlock(cq->mu);
        a->stolen_completion = c;
        return true;
      }
      prev = c;
    }
    gpr_mu_unlock(cq->mu);
  }
  return !a->first_loop &&
         gpr_time_cmp(a->deadline, gpr_now(a->deadline.clock_type)) < 0;
}

grpc_event grpc_completion_queue_pluck(grpc_completion_queue *cc, void *tag,
                                       gpr_timespec deadline, void *reserved) {
  grpc_event ret;
  grpc_cq_completion *c;
  grpc_cq_completion *prev;
  grpc_pollset_worker *worker = NULL;
  gpr_timespec now;

  GPR_TIMER_BEGIN("grpc_completion_queue_pluck", 0);

  if (cc->completion_type != GRPC_CQ_PLUCK) {
    gpr_log(GPR_ERROR,
            "grpc_completion_queue_pluck() cannot be called on this completion "
            "queue since its completion type is not GRPC_CQ_PLUCK");
    abort();
  }

  if (GRPC_TRACER_ON(grpc_cq_pluck_trace)) {
    GRPC_API_TRACE(
        "grpc_completion_queue_pluck("
        "cc=%p, tag=%p, "
        "deadline=gpr_timespec { tv_sec: %" PRId64
        ", tv_nsec: %d, clock_type: %d }, "
        "reserved=%p)",
        6, (cc, tag, deadline.tv_sec, deadline.tv_nsec,
            (int)deadline.clock_type, reserved));
  }
  GPR_ASSERT(!reserved);

  dump_pending_tags(cc);

  deadline = gpr_convert_clock_type(deadline, GPR_CLOCK_MONOTONIC);

  GRPC_CQ_INTERNAL_REF(cc, "pluck");
  gpr_mu_lock(cc->mu);
  cq_is_finished_arg is_finished_arg = {
      .last_seen_things_queued_ever =
          gpr_atm_no_barrier_load(&cc->things_queued_ever),
      .cq = cc,
      .deadline = deadline,
      .stolen_completion = NULL,
      .tag = tag,
      .first_loop = true};
  grpc_exec_ctx exec_ctx =
      GRPC_EXEC_CTX_INITIALIZER(0, cq_is_pluck_finished, &is_finished_arg);
  for (;;) {
    if (is_finished_arg.stolen_completion != NULL) {
      gpr_mu_unlock(cc->mu);
      c = is_finished_arg.stolen_completion;
      is_finished_arg.stolen_completion = NULL;
      ret.type = GRPC_OP_COMPLETE;
      ret.success = c->next & 1u;
      ret.tag = c->tag;
      c->done(&exec_ctx, c->done_arg, c);
      break;
    }
    prev = &cc->completed_head;
    while ((c = (grpc_cq_completion *)(prev->next & ~(uintptr_t)1)) !=
           &cc->completed_head) {
      if (c->tag == tag) {
        prev->next = (prev->next & (uintptr_t)1) | (c->next & ~(uintptr_t)1);
        if (c == cc->completed_tail) {
          cc->completed_tail = prev;
        }
        gpr_mu_unlock(cc->mu);
        ret.type = GRPC_OP_COMPLETE;
        ret.success = c->next & 1u;
        ret.tag = c->tag;
        c->done(&exec_ctx, c->done_arg, c);
        goto done;
      }
      prev = c;
    }
    if (cc->shutdown) {
      gpr_mu_unlock(cc->mu);
      memset(&ret, 0, sizeof(ret));
      ret.type = GRPC_QUEUE_SHUTDOWN;
      break;
    }
    if (!add_plucker(cc, tag, &worker)) {
      gpr_log(GPR_DEBUG,
              "Too many outstanding grpc_completion_queue_pluck calls: maximum "
              "is %d",
              GRPC_MAX_COMPLETION_QUEUE_PLUCKERS);
      gpr_mu_unlock(cc->mu);
      memset(&ret, 0, sizeof(ret));
      /* TODO(ctiller): should we use a different result here */
      ret.type = GRPC_QUEUE_TIMEOUT;
      dump_pending_tags(cc);
      break;
    }
    now = gpr_now(GPR_CLOCK_MONOTONIC);
    if (!is_finished_arg.first_loop && gpr_time_cmp(now, deadline) >= 0) {
      del_plucker(cc, tag, &worker);
      gpr_mu_unlock(cc->mu);
      memset(&ret, 0, sizeof(ret));
      ret.type = GRPC_QUEUE_TIMEOUT;
      dump_pending_tags(cc);
      break;
    }
    grpc_error *err = cc->poller_vtable->work(&exec_ctx, POLLSET_FROM_CQ(cc),
                                              &worker, now, deadline);
    if (err != GRPC_ERROR_NONE) {
      del_plucker(cc, tag, &worker);
      gpr_mu_unlock(cc->mu);
<<<<<<< HEAD
      grpc_exec_ctx_flush(&exec_ctx);
      gpr_mu_lock(cc->mu);
    } else {
      cc->num_polls++;
      grpc_error *err = cc->poller_vtable->work(
          &exec_ctx, POLLSET_FROM_CQ(cc), &worker, now, iteration_deadline);
      if (err != GRPC_ERROR_NONE) {
        del_plucker(cc, tag, &worker);
        gpr_mu_unlock(cc->mu);
        const char *msg = grpc_error_string(err);
        gpr_log(GPR_ERROR, "Completion queue next failed: %s", msg);
=======
      const char *msg = grpc_error_string(err);
      gpr_log(GPR_ERROR, "Completion queue next failed: %s", msg);
>>>>>>> 45b89fb1

      GRPC_ERROR_UNREF(err);
      memset(&ret, 0, sizeof(ret));
      ret.type = GRPC_QUEUE_TIMEOUT;
      dump_pending_tags(cc);
      break;
    }
    is_finished_arg.first_loop = false;
    del_plucker(cc, tag, &worker);
  }
done:
  GRPC_SURFACE_TRACE_RETURNED_EVENT(cc, &ret);
  GRPC_CQ_INTERNAL_UNREF(&exec_ctx, cc, "pluck");
  grpc_exec_ctx_finish(&exec_ctx);
  GPR_ASSERT(is_finished_arg.stolen_completion == NULL);

  GPR_TIMER_END("grpc_completion_queue_pluck", 0);

  return ret;
}

/* Shutdown simply drops a ref that we reserved at creation time; if we drop
   to zero here, then enter shutdown mode and wake up any waiters */
void grpc_completion_queue_shutdown(grpc_completion_queue *cc) {
  grpc_exec_ctx exec_ctx = GRPC_EXEC_CTX_INIT;
  GPR_TIMER_BEGIN("grpc_completion_queue_shutdown", 0);
  GRPC_API_TRACE("grpc_completion_queue_shutdown(cc=%p)", 1, (cc));
  gpr_mu_lock(cc->mu);
  if (cc->shutdown_called) {
    gpr_mu_unlock(cc->mu);
    GPR_TIMER_END("grpc_completion_queue_shutdown", 0);
    return;
  }
  cc->shutdown_called = 1;
  if (gpr_unref(&cc->pending_events)) {
    GPR_ASSERT(!cc->shutdown);
    cc->shutdown = 1;
    cc->poller_vtable->shutdown(&exec_ctx, POLLSET_FROM_CQ(cc),
                                &cc->pollset_shutdown_done);
  }
  gpr_mu_unlock(cc->mu);
  grpc_exec_ctx_finish(&exec_ctx);
  GPR_TIMER_END("grpc_completion_queue_shutdown", 0);
}

void grpc_completion_queue_destroy(grpc_completion_queue *cc) {
  GRPC_API_TRACE("grpc_completion_queue_destroy(cc=%p)", 1, (cc));
  GPR_TIMER_BEGIN("grpc_completion_queue_destroy", 0);
  grpc_completion_queue_shutdown(cc);
  grpc_exec_ctx exec_ctx = GRPC_EXEC_CTX_INIT;
  GRPC_CQ_INTERNAL_UNREF(&exec_ctx, cc, "destroy");
  grpc_exec_ctx_finish(&exec_ctx);
  GPR_TIMER_END("grpc_completion_queue_destroy", 0);
}

grpc_pollset *grpc_cq_pollset(grpc_completion_queue *cc) {
  return cc->poller_vtable->can_get_pollset ? POLLSET_FROM_CQ(cc) : NULL;
}

grpc_completion_queue *grpc_cq_from_pollset(grpc_pollset *ps) {
  return CQ_FROM_POLLSET(ps);
}

void grpc_cq_mark_non_listening_server_cq(grpc_completion_queue *cc) {
  /* TODO: sreek - use cc->polling_type field here and add a validation check
     (i.e grpc_cq_mark_non_listening_server_cq can only be called on a cc whose
     polling_type is set to GRPC_CQ_NON_LISTENING */
  cc->is_non_listening_server_cq = 1;
}

bool grpc_cq_is_non_listening_server_cq(grpc_completion_queue *cc) {
  /* TODO (sreek) - return (cc->polling_type == GRPC_CQ_NON_LISTENING) */
  return (cc->is_non_listening_server_cq == 1);
}

void grpc_cq_mark_server_cq(grpc_completion_queue *cc) { cc->is_server_cq = 1; }

bool grpc_cq_is_server_cq(grpc_completion_queue *cc) {
  return cc->is_server_cq;
}

bool grpc_cq_can_listen(grpc_completion_queue *cc) {
  return cc->poller_vtable->can_listen;
}<|MERGE_RESOLUTION|>--- conflicted
+++ resolved
@@ -595,26 +595,13 @@
       dump_pending_tags(cc);
       break;
     }
+    cc->num_polls++;
     grpc_error *err = cc->poller_vtable->work(&exec_ctx, POLLSET_FROM_CQ(cc),
                                               NULL, now, deadline);
     if (err != GRPC_ERROR_NONE) {
       gpr_mu_unlock(cc->mu);
-<<<<<<< HEAD
-      grpc_exec_ctx_flush(&exec_ctx);
-      gpr_mu_lock(cc->mu);
-      continue;
-    } else {
-      cc->num_polls++;
-      grpc_error *err = cc->poller_vtable->work(&exec_ctx, POLLSET_FROM_CQ(cc),
-                                                NULL, now, iteration_deadline);
-      if (err != GRPC_ERROR_NONE) {
-        gpr_mu_unlock(cc->mu);
-        const char *msg = grpc_error_string(err);
-        gpr_log(GPR_ERROR, "Completion queue next failed: %s", msg);
-=======
       const char *msg = grpc_error_string(err);
       gpr_log(GPR_ERROR, "Completion queue next failed: %s", msg);
->>>>>>> 45b89fb1
 
       GRPC_ERROR_UNREF(err);
       memset(&ret, 0, sizeof(ret));
@@ -789,27 +776,14 @@
       dump_pending_tags(cc);
       break;
     }
+    cc->num_polls++;
     grpc_error *err = cc->poller_vtable->work(&exec_ctx, POLLSET_FROM_CQ(cc),
                                               &worker, now, deadline);
     if (err != GRPC_ERROR_NONE) {
       del_plucker(cc, tag, &worker);
       gpr_mu_unlock(cc->mu);
-<<<<<<< HEAD
-      grpc_exec_ctx_flush(&exec_ctx);
-      gpr_mu_lock(cc->mu);
-    } else {
-      cc->num_polls++;
-      grpc_error *err = cc->poller_vtable->work(
-          &exec_ctx, POLLSET_FROM_CQ(cc), &worker, now, iteration_deadline);
-      if (err != GRPC_ERROR_NONE) {
-        del_plucker(cc, tag, &worker);
-        gpr_mu_unlock(cc->mu);
-        const char *msg = grpc_error_string(err);
-        gpr_log(GPR_ERROR, "Completion queue next failed: %s", msg);
-=======
       const char *msg = grpc_error_string(err);
       gpr_log(GPR_ERROR, "Completion queue next failed: %s", msg);
->>>>>>> 45b89fb1
 
       GRPC_ERROR_UNREF(err);
       memset(&ret, 0, sizeof(ret));
