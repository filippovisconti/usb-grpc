--- conflicted
+++ resolved
@@ -45,20 +45,11 @@
 #include "src/core/lib/transport/static_metadata.h"
 
 typedef struct listener {
-<<<<<<< HEAD
-  void *arg;
-  void (*start)(grpc_server *server, void *arg, grpc_pollset **pollsets,
+  void* arg;
+  void (*start)(grpc_server* server, void* arg, grpc_pollset** pollsets,
                 size_t pollset_count);
-  void (*destroy)(grpc_server *server, void *arg, grpc_closure *closure);
-  struct listener *next;
-=======
-  void* arg;
-  void (*start)(grpc_exec_ctx* exec_ctx, grpc_server* server, void* arg,
-                grpc_pollset** pollsets, size_t pollset_count);
-  void (*destroy)(grpc_exec_ctx* exec_ctx, grpc_server* server, void* arg,
-                  grpc_closure* closure);
+  void (*destroy)(grpc_server* server, void* arg, grpc_closure* closure);
   struct listener* next;
->>>>>>> d9da7387
   grpc_closure destroy_done;
 } listener;
 
@@ -233,22 +224,12 @@
 #define SERVER_FROM_CALL_ELEM(elem) \
   (((channel_data*)(elem)->channel_data)->server)
 
-<<<<<<< HEAD
-static void publish_new_rpc(void *calld, grpc_error *error);
-static void fail_call(grpc_server *server, size_t cq_idx, requested_call *rc,
-                      grpc_error *error);
+static void publish_new_rpc(void* calld, grpc_error* error);
+static void fail_call(grpc_server* server, size_t cq_idx, requested_call* rc,
+                      grpc_error* error);
 /* Before calling maybe_finish_shutdown, we must hold mu_global and not
    hold mu_call */
-static void maybe_finish_shutdown(grpc_server *server);
-=======
-static void publish_new_rpc(grpc_exec_ctx* exec_ctx, void* calld,
-                            grpc_error* error);
-static void fail_call(grpc_exec_ctx* exec_ctx, grpc_server* server,
-                      size_t cq_idx, requested_call* rc, grpc_error* error);
-/* Before calling maybe_finish_shutdown, we must hold mu_global and not
-   hold mu_call */
-static void maybe_finish_shutdown(grpc_exec_ctx* exec_ctx, grpc_server* server);
->>>>>>> d9da7387
+static void maybe_finish_shutdown(grpc_server* server);
 
 /*
  * channel broadcaster
@@ -276,30 +257,16 @@
   grpc_slice slice;
 };
 
-<<<<<<< HEAD
-static void shutdown_cleanup(void *arg, grpc_error *error) {
-  struct shutdown_cleanup_args *a = (struct shutdown_cleanup_args *)arg;
+static void shutdown_cleanup(void* arg, grpc_error* error) {
+  struct shutdown_cleanup_args* a = (struct shutdown_cleanup_args*)arg;
   grpc_slice_unref_internal(a->slice);
   gpr_free(a);
 }
 
-static void send_shutdown(grpc_channel *channel, bool send_goaway,
-                          grpc_error *send_disconnect) {
-  struct shutdown_cleanup_args *sc =
-      (struct shutdown_cleanup_args *)gpr_malloc(sizeof(*sc));
-=======
-static void shutdown_cleanup(grpc_exec_ctx* exec_ctx, void* arg,
-                             grpc_error* error) {
-  struct shutdown_cleanup_args* a = (struct shutdown_cleanup_args*)arg;
-  grpc_slice_unref_internal(exec_ctx, a->slice);
-  gpr_free(a);
-}
-
-static void send_shutdown(grpc_exec_ctx* exec_ctx, grpc_channel* channel,
-                          bool send_goaway, grpc_error* send_disconnect) {
+static void send_shutdown(grpc_channel* channel, bool send_goaway,
+                          grpc_error* send_disconnect) {
   struct shutdown_cleanup_args* sc =
       (struct shutdown_cleanup_args*)gpr_malloc(sizeof(*sc));
->>>>>>> d9da7387
   GRPC_CLOSURE_INIT(&sc->closure, shutdown_cleanup, sc,
                     grpc_schedule_on_exec_ctx);
   grpc_transport_op* op = grpc_make_transport_op(&sc->closure);
@@ -318,12 +285,7 @@
   elem->filter->start_transport_op(elem, op);
 }
 
-<<<<<<< HEAD
-static void channel_broadcaster_shutdown(channel_broadcaster *cb,
-=======
-static void channel_broadcaster_shutdown(grpc_exec_ctx* exec_ctx,
-                                         channel_broadcaster* cb,
->>>>>>> d9da7387
+static void channel_broadcaster_shutdown(channel_broadcaster* cb,
                                          bool send_goaway,
                                          grpc_error* force_disconnect) {
   size_t i;
@@ -359,21 +321,11 @@
   gpr_free(rm->requests_per_cq);
 }
 
-<<<<<<< HEAD
-static void kill_zombie(void *elem, grpc_error *error) {
-  grpc_call_unref(grpc_call_from_top_element((grpc_call_element *)elem));
-}
-
-static void request_matcher_zombify_all_pending_calls(request_matcher *rm) {
-=======
-static void kill_zombie(grpc_exec_ctx* exec_ctx, void* elem,
-                        grpc_error* error) {
+static void kill_zombie(void* elem, grpc_error* error) {
   grpc_call_unref(grpc_call_from_top_element((grpc_call_element*)elem));
 }
 
-static void request_matcher_zombify_all_pending_calls(grpc_exec_ctx* exec_ctx,
-                                                      request_matcher* rm) {
->>>>>>> d9da7387
+static void request_matcher_zombify_all_pending_calls(request_matcher* rm) {
   while (rm->pending_head) {
     call_data* calld = rm->pending_head;
     rm->pending_head = calld->pending_next;
@@ -386,19 +338,7 @@
   }
 }
 
-<<<<<<< HEAD
-static void request_matcher_kill_requests(grpc_server *server,
-                                          request_matcher *rm,
-                                          grpc_error *error) {
-  int request_id;
-  for (size_t i = 0; i < server->cq_count; i++) {
-    while ((request_id = gpr_stack_lockfree_pop(rm->requests_per_cq[i])) !=
-           -1) {
-      fail_call(server, i, &server->requested_calls_per_cq[i][request_id],
-                GRPC_ERROR_REF(error));
-=======
-static void request_matcher_kill_requests(grpc_exec_ctx* exec_ctx,
-                                          grpc_server* server,
+static void request_matcher_kill_requests(grpc_server* server,
                                           request_matcher* rm,
                                           grpc_error* error) {
   requested_call* rc;
@@ -411,8 +351,7 @@
        NULL returned here truly means that the queue is empty */
     while ((rc = (requested_call*)gpr_mpscq_pop(
                 &rm->requests_per_cq[i].queue)) != NULL) {
-      fail_call(exec_ctx, server, i, rc, GRPC_ERROR_REF(error));
->>>>>>> d9da7387
+      fail_call(server, i, rc, GRPC_ERROR_REF(error));
     }
   }
   GRPC_ERROR_UNREF(error);
@@ -426,13 +365,8 @@
   gpr_ref(&server->internal_refcount);
 }
 
-<<<<<<< HEAD
-static void server_delete(grpc_server *server) {
-  registered_method *rm;
-=======
-static void server_delete(grpc_exec_ctx* exec_ctx, grpc_server* server) {
+static void server_delete(grpc_server* server) {
   registered_method* rm;
->>>>>>> d9da7387
   size_t i;
   grpc_channel_args_destroy(server->channel_args);
   gpr_mu_destroy(&server->mu_global);
@@ -451,15 +385,7 @@
     request_matcher_destroy(&server->unregistered_request_matcher);
   }
   for (i = 0; i < server->cq_count; i++) {
-<<<<<<< HEAD
     GRPC_CQ_INTERNAL_UNREF(server->cqs[i], "server");
-    if (server->started) {
-      gpr_stack_lockfree_destroy(server->request_freelist_per_cq[i]);
-      gpr_free(server->requested_calls_per_cq[i]);
-    }
-=======
-    GRPC_CQ_INTERNAL_UNREF(exec_ctx, server->cqs[i], "server");
->>>>>>> d9da7387
   }
   gpr_free(server->cqs);
   gpr_free(server->pollsets);
@@ -467,11 +393,7 @@
   gpr_free(server);
 }
 
-<<<<<<< HEAD
-static void server_unref(grpc_server *server) {
-=======
-static void server_unref(grpc_exec_ctx* exec_ctx, grpc_server* server) {
->>>>>>> d9da7387
+static void server_unref(grpc_server* server) {
   if (gpr_unref(&server->internal_refcount)) {
     server_delete(server);
   }
@@ -487,27 +409,14 @@
   chand->next = chand->prev = chand;
 }
 
-<<<<<<< HEAD
-static void finish_destroy_channel(void *cd, grpc_error *error) {
-  channel_data *chand = (channel_data *)cd;
-  grpc_server *server = chand->server;
+static void finish_destroy_channel(void* cd, grpc_error* error) {
+  channel_data* chand = (channel_data*)cd;
+  grpc_server* server = chand->server;
   GRPC_CHANNEL_INTERNAL_UNREF(chand->channel, "server");
   server_unref(server);
 }
 
-static void destroy_channel(channel_data *chand, grpc_error *error) {
-=======
-static void finish_destroy_channel(grpc_exec_ctx* exec_ctx, void* cd,
-                                   grpc_error* error) {
-  channel_data* chand = (channel_data*)cd;
-  grpc_server* server = chand->server;
-  GRPC_CHANNEL_INTERNAL_UNREF(exec_ctx, chand->channel, "server");
-  server_unref(exec_ctx, server);
-}
-
-static void destroy_channel(grpc_exec_ctx* exec_ctx, channel_data* chand,
-                            grpc_error* error) {
->>>>>>> d9da7387
+static void destroy_channel(channel_data* chand, grpc_error* error) {
   if (is_channel_orphaned(chand)) return;
   GPR_ASSERT(chand->server != NULL);
   orphan_channel(chand);
@@ -530,40 +439,14 @@
                        op);
 }
 
-<<<<<<< HEAD
-static void done_request_event(void *req, grpc_cq_completion *c) {
-  requested_call *rc = (requested_call *)req;
-  grpc_server *server = rc->server;
-
-  if (rc >= server->requested_calls_per_cq[rc->cq_idx] &&
-      rc < server->requested_calls_per_cq[rc->cq_idx] +
-               server->max_requested_calls_per_cq) {
-    GPR_ASSERT(rc - server->requested_calls_per_cq[rc->cq_idx] <= INT_MAX);
-    gpr_stack_lockfree_push(
-        server->request_freelist_per_cq[rc->cq_idx],
-        (int)(rc - server->requested_calls_per_cq[rc->cq_idx]));
-  } else {
-    gpr_free(req);
-  }
-
-  server_unref(server);
-}
-
-static void publish_call(grpc_server *server, call_data *calld, size_t cq_idx,
-                         requested_call *rc) {
+static void done_request_event(void* req, grpc_cq_completion* c) {
+  gpr_free(req);
+}
+
+static void publish_call(grpc_server* server, call_data* calld, size_t cq_idx,
+                         requested_call* rc) {
   grpc_call_set_completion_queue(calld->call, rc->cq_bound_to_call);
-  grpc_call *call = calld->call;
-=======
-static void done_request_event(grpc_exec_ctx* exec_ctx, void* req,
-                               grpc_cq_completion* c) {
-  gpr_free(req);
-}
-
-static void publish_call(grpc_exec_ctx* exec_ctx, grpc_server* server,
-                         call_data* calld, size_t cq_idx, requested_call* rc) {
-  grpc_call_set_completion_queue(exec_ctx, calld->call, rc->cq_bound_to_call);
   grpc_call* call = calld->call;
->>>>>>> d9da7387
   *rc->call = call;
   calld->cq_new = server->cqs[cq_idx];
   GPR_SWAP(grpc_metadata_array, *rc->initial_metadata, calld->initial_metadata);
@@ -589,34 +472,16 @@
       GPR_UNREACHABLE_CODE(return );
   }
 
-<<<<<<< HEAD
-  grpc_call_element *elem =
-      grpc_call_stack_element(grpc_call_get_call_stack(call), 0);
-  channel_data *chand = (channel_data *)elem->channel_data;
-  server_ref(chand->server);
   grpc_cq_end_op(calld->cq_new, rc->tag, GRPC_ERROR_NONE, done_request_event,
                  rc, &rc->completion);
 }
 
-static void publish_new_rpc(void *arg, grpc_error *error) {
-  grpc_call_element *call_elem = (grpc_call_element *)arg;
-  call_data *calld = (call_data *)call_elem->call_data;
-  channel_data *chand = (channel_data *)call_elem->channel_data;
-  request_matcher *rm = calld->matcher;
-  grpc_server *server = rm->server;
-=======
-  grpc_cq_end_op(exec_ctx, calld->cq_new, rc->tag, GRPC_ERROR_NONE,
-                 done_request_event, rc, &rc->completion);
-}
-
-static void publish_new_rpc(grpc_exec_ctx* exec_ctx, void* arg,
-                            grpc_error* error) {
+static void publish_new_rpc(void* arg, grpc_error* error) {
   grpc_call_element* call_elem = (grpc_call_element*)arg;
   call_data* calld = (call_data*)call_elem->call_data;
   channel_data* chand = (channel_data*)call_elem->channel_data;
   request_matcher* rm = calld->matcher;
   grpc_server* server = rm->server;
->>>>>>> d9da7387
 
   if (error != GRPC_ERROR_NONE || gpr_atm_acq_load(&server->shutdown_flag)) {
     gpr_atm_no_barrier_store(&calld->state, ZOMBIED);
@@ -635,18 +500,9 @@
     if (rc == NULL) {
       continue;
     } else {
-<<<<<<< HEAD
       GRPC_STATS_INC_SERVER_CQS_CHECKED(i);
-      gpr_mu_lock(&calld->mu_state);
-      calld->state = ACTIVATED;
-      gpr_mu_unlock(&calld->mu_state);
-      publish_call(server, calld, cq_idx,
-                   &server->requested_calls_per_cq[cq_idx][request_id]);
-=======
-      GRPC_STATS_INC_SERVER_CQS_CHECKED(exec_ctx, i);
       gpr_atm_no_barrier_store(&calld->state, ACTIVATED);
-      publish_call(exec_ctx, server, calld, cq_idx, rc);
->>>>>>> d9da7387
+      publish_call(server, calld, cq_idx, rc);
       return; /* early out */
     }
   }
@@ -667,9 +523,9 @@
       continue;
     } else {
       gpr_mu_unlock(&server->mu_call);
-      GRPC_STATS_INC_SERVER_CQS_CHECKED(exec_ctx, i + server->cq_count);
+      GRPC_STATS_INC_SERVER_CQS_CHECKED(i + server->cq_count);
       gpr_atm_no_barrier_store(&calld->state, ACTIVATED);
-      publish_call(exec_ctx, server, calld, cq_idx, rc);
+      publish_call(server, calld, cq_idx, rc);
       return; /* early out */
     }
   }
@@ -686,12 +542,7 @@
 }
 
 static void finish_start_new_rpc(
-<<<<<<< HEAD
-    grpc_server *server, grpc_call_element *elem, request_matcher *rm,
-=======
-    grpc_exec_ctx* exec_ctx, grpc_server* server, grpc_call_element* elem,
-    request_matcher* rm,
->>>>>>> d9da7387
+    grpc_server* server, grpc_call_element* elem, request_matcher* rm,
     grpc_server_register_method_payload_handling payload_handling) {
   call_data* calld = (call_data*)elem->call_data;
 
@@ -722,17 +573,10 @@
   }
 }
 
-<<<<<<< HEAD
-static void start_new_rpc(grpc_call_element *elem) {
-  channel_data *chand = (channel_data *)elem->channel_data;
-  call_data *calld = (call_data *)elem->call_data;
-  grpc_server *server = chand->server;
-=======
-static void start_new_rpc(grpc_exec_ctx* exec_ctx, grpc_call_element* elem) {
+static void start_new_rpc(grpc_call_element* elem) {
   channel_data* chand = (channel_data*)elem->channel_data;
   call_data* calld = (call_data*)elem->call_data;
   grpc_server* server = chand->server;
->>>>>>> d9da7387
   uint32_t i;
   uint32_t hash;
   channel_registered_method* rm;
@@ -789,14 +633,8 @@
   return n;
 }
 
-<<<<<<< HEAD
-static void done_shutdown_event(void *server, grpc_cq_completion *completion) {
-  server_unref((grpc_server *)server);
-=======
-static void done_shutdown_event(grpc_exec_ctx* exec_ctx, void* server,
-                                grpc_cq_completion* completion) {
-  server_unref(exec_ctx, (grpc_server*)server);
->>>>>>> d9da7387
+static void done_shutdown_event(void* server, grpc_cq_completion* completion) {
+  server_unref((grpc_server*)server);
 }
 
 static int num_channels(grpc_server* server) {
@@ -809,23 +647,13 @@
   return n;
 }
 
-<<<<<<< HEAD
-static void kill_pending_work_locked(grpc_server *server, grpc_error *error) {
-=======
-static void kill_pending_work_locked(grpc_exec_ctx* exec_ctx,
-                                     grpc_server* server, grpc_error* error) {
->>>>>>> d9da7387
+static void kill_pending_work_locked(grpc_server* server, grpc_error* error) {
   if (server->started) {
     request_matcher_kill_requests(server, &server->unregistered_request_matcher,
                                   GRPC_ERROR_REF(error));
     request_matcher_zombify_all_pending_calls(
-<<<<<<< HEAD
         &server->unregistered_request_matcher);
-    for (registered_method *rm = server->registered_methods; rm;
-=======
-        exec_ctx, &server->unregistered_request_matcher);
     for (registered_method* rm = server->registered_methods; rm;
->>>>>>> d9da7387
          rm = rm->next) {
       request_matcher_kill_requests(server, &rm->matcher,
                                     GRPC_ERROR_REF(error));
@@ -835,12 +663,7 @@
   GRPC_ERROR_UNREF(error);
 }
 
-<<<<<<< HEAD
-static void maybe_finish_shutdown(grpc_server *server) {
-=======
-static void maybe_finish_shutdown(grpc_exec_ctx* exec_ctx,
-                                  grpc_server* server) {
->>>>>>> d9da7387
+static void maybe_finish_shutdown(grpc_server* server) {
   size_t i;
   if (!gpr_atm_acq_load(&server->shutdown_flag) || server->shutdown_published) {
     return;
@@ -873,16 +696,9 @@
   }
 }
 
-<<<<<<< HEAD
-static void server_on_recv_initial_metadata(void *ptr, grpc_error *error) {
-  grpc_call_element *elem = (grpc_call_element *)ptr;
-  call_data *calld = (call_data *)elem->call_data;
-=======
-static void server_on_recv_initial_metadata(grpc_exec_ctx* exec_ctx, void* ptr,
-                                            grpc_error* error) {
+static void server_on_recv_initial_metadata(void* ptr, grpc_error* error) {
   grpc_call_element* elem = (grpc_call_element*)ptr;
   call_data* calld = (call_data*)elem->call_data;
->>>>>>> d9da7387
   grpc_millis op_deadline;
 
   if (error == GRPC_ERROR_NONE) {
@@ -936,73 +752,40 @@
 }
 
 static void server_start_transport_stream_op_batch(
-<<<<<<< HEAD
-    grpc_call_element *elem, grpc_transport_stream_op_batch *op) {
-=======
-    grpc_exec_ctx* exec_ctx, grpc_call_element* elem,
-    grpc_transport_stream_op_batch* op) {
->>>>>>> d9da7387
+    grpc_call_element* elem, grpc_transport_stream_op_batch* op) {
   server_mutate_op(elem, op);
   grpc_call_next_op(elem, op);
 }
 
-<<<<<<< HEAD
-static void got_initial_metadata(void *ptr, grpc_error *error) {
-  grpc_call_element *elem = (grpc_call_element *)ptr;
-  call_data *calld = (call_data *)elem->call_data;
-=======
-static void got_initial_metadata(grpc_exec_ctx* exec_ctx, void* ptr,
-                                 grpc_error* error) {
+static void got_initial_metadata(void* ptr, grpc_error* error) {
   grpc_call_element* elem = (grpc_call_element*)ptr;
   call_data* calld = (call_data*)elem->call_data;
->>>>>>> d9da7387
   if (error == GRPC_ERROR_NONE) {
     start_new_rpc(elem);
   } else {
     if (gpr_atm_full_cas(&calld->state, NOT_STARTED, ZOMBIED)) {
       GRPC_CLOSURE_INIT(&calld->kill_zombie_closure, kill_zombie, elem,
                         grpc_schedule_on_exec_ctx);
-<<<<<<< HEAD
       GRPC_CLOSURE_SCHED(&calld->kill_zombie_closure, GRPC_ERROR_NONE);
-    } else if (calld->state == PENDING) {
-      calld->state = ZOMBIED;
-      gpr_mu_unlock(&calld->mu_state);
-=======
-      GRPC_CLOSURE_SCHED(exec_ctx, &calld->kill_zombie_closure,
-                         GRPC_ERROR_NONE);
     } else if (gpr_atm_full_cas(&calld->state, PENDING, ZOMBIED)) {
->>>>>>> d9da7387
       /* zombied call will be destroyed when it's removed from the pending
          queue... later */
     }
   }
 }
 
-<<<<<<< HEAD
-static void accept_stream(void *cd, grpc_transport *transport,
-                          const void *transport_server_data) {
-  channel_data *chand = (channel_data *)cd;
-=======
-static void accept_stream(grpc_exec_ctx* exec_ctx, void* cd,
-                          grpc_transport* transport,
+static void accept_stream(void* cd, grpc_transport* transport,
                           const void* transport_server_data) {
   channel_data* chand = (channel_data*)cd;
->>>>>>> d9da7387
   /* create a call */
   grpc_call_create_args args;
   memset(&args, 0, sizeof(args));
   args.channel = chand->channel;
   args.server_transport_data = transport_server_data;
   args.send_deadline = GRPC_MILLIS_INF_FUTURE;
-<<<<<<< HEAD
-  grpc_call *call;
-  grpc_error *error = grpc_call_create(&args, &call);
-  grpc_call_element *elem =
-=======
   grpc_call* call;
-  grpc_error* error = grpc_call_create(exec_ctx, &args, &call);
+  grpc_error* error = grpc_call_create(&args, &call);
   grpc_call_element* elem =
->>>>>>> d9da7387
       grpc_call_stack_element(grpc_call_get_call_stack(call), 0);
   if (error != GRPC_ERROR_NONE) {
     got_initial_metadata(elem, error);
@@ -1020,16 +803,9 @@
   grpc_call_start_batch_and_execute(call, &op, 1, &calld->got_initial_metadata);
 }
 
-<<<<<<< HEAD
-static void channel_connectivity_changed(void *cd, grpc_error *error) {
-  channel_data *chand = (channel_data *)cd;
-  grpc_server *server = chand->server;
-=======
-static void channel_connectivity_changed(grpc_exec_ctx* exec_ctx, void* cd,
-                                         grpc_error* error) {
+static void channel_connectivity_changed(void* cd, grpc_error* error) {
   channel_data* chand = (channel_data*)cd;
   grpc_server* server = chand->server;
->>>>>>> d9da7387
   if (chand->connectivity_state != GRPC_CHANNEL_SHUTDOWN) {
     grpc_transport_op* op = grpc_make_transport_op(NULL);
     op->on_connectivity_state_change = &chand->channel_connectivity_changed,
@@ -1045,18 +821,10 @@
   }
 }
 
-<<<<<<< HEAD
-static grpc_error *init_call_elem(grpc_call_element *elem,
-                                  const grpc_call_element_args *args) {
-  call_data *calld = (call_data *)elem->call_data;
-  channel_data *chand = (channel_data *)elem->channel_data;
-=======
-static grpc_error* init_call_elem(grpc_exec_ctx* exec_ctx,
-                                  grpc_call_element* elem,
+static grpc_error* init_call_elem(grpc_call_element* elem,
                                   const grpc_call_element_args* args) {
   call_data* calld = (call_data*)elem->call_data;
   channel_data* chand = (channel_data*)elem->channel_data;
->>>>>>> d9da7387
   memset(calld, 0, sizeof(call_data));
   calld->deadline = GRPC_MILLIS_INF_FUTURE;
   calld->call = grpc_call_from_top_element(elem);
@@ -1069,19 +837,11 @@
   return GRPC_ERROR_NONE;
 }
 
-<<<<<<< HEAD
-static void destroy_call_elem(grpc_call_element *elem,
-                              const grpc_call_final_info *final_info,
-                              grpc_closure *ignored) {
-  channel_data *chand = (channel_data *)elem->channel_data;
-  call_data *calld = (call_data *)elem->call_data;
-=======
-static void destroy_call_elem(grpc_exec_ctx* exec_ctx, grpc_call_element* elem,
+static void destroy_call_elem(grpc_call_element* elem,
                               const grpc_call_final_info* final_info,
                               grpc_closure* ignored) {
   channel_data* chand = (channel_data*)elem->channel_data;
   call_data* calld = (call_data*)elem->call_data;
->>>>>>> d9da7387
 
   GPR_ASSERT(calld->state != PENDING);
 
@@ -1094,24 +854,12 @@
   grpc_metadata_array_destroy(&calld->initial_metadata);
   grpc_byte_buffer_destroy(calld->payload);
 
-<<<<<<< HEAD
-  gpr_mu_destroy(&calld->mu_state);
-
   server_unref(chand->server);
 }
 
-static grpc_error *init_channel_elem(grpc_channel_element *elem,
-                                     grpc_channel_element_args *args) {
-  channel_data *chand = (channel_data *)elem->channel_data;
-=======
-  server_unref(exec_ctx, chand->server);
-}
-
-static grpc_error* init_channel_elem(grpc_exec_ctx* exec_ctx,
-                                     grpc_channel_element* elem,
+static grpc_error* init_channel_elem(grpc_channel_element* elem,
                                      grpc_channel_element_args* args) {
   channel_data* chand = (channel_data*)elem->channel_data;
->>>>>>> d9da7387
   GPR_ASSERT(args->is_first);
   GPR_ASSERT(!args->is_last);
   chand->server = NULL;
@@ -1125,12 +873,7 @@
   return GRPC_ERROR_NONE;
 }
 
-<<<<<<< HEAD
-static void destroy_channel_elem(grpc_channel_element *elem) {
-=======
-static void destroy_channel_elem(grpc_exec_ctx* exec_ctx,
-                                 grpc_channel_element* elem) {
->>>>>>> d9da7387
+static void destroy_channel_elem(grpc_channel_element* elem) {
   size_t i;
   channel_data* chand = (channel_data*)elem->channel_data;
   if (chand->registered_methods) {
@@ -1263,18 +1006,10 @@
   return m;
 }
 
-<<<<<<< HEAD
-static void start_listeners(void *s, grpc_error *error) {
-  grpc_server *server = (grpc_server *)s;
-  for (listener *l = server->listeners; l; l = l->next) {
-    l->start(server, l->arg, server->pollsets, server->pollset_count);
-=======
-static void start_listeners(grpc_exec_ctx* exec_ctx, void* s,
-                            grpc_error* error) {
+static void start_listeners(void* s, grpc_error* error) {
   grpc_server* server = (grpc_server*)s;
   for (listener* l = server->listeners; l; l = l->next) {
-    l->start(exec_ctx, server, l->arg, server->pollsets, server->pollset_count);
->>>>>>> d9da7387
+    l->start(server, l->arg, server->pollsets, server->pollset_count);
   }
 
   gpr_mu_lock(&server->mu_global);
@@ -1322,16 +1057,9 @@
   *pollsets = server->pollsets;
 }
 
-<<<<<<< HEAD
-void grpc_server_setup_transport(grpc_server *s, grpc_transport *transport,
-                                 grpc_pollset *accepting_pollset,
-                                 const grpc_channel_args *args) {
-=======
-void grpc_server_setup_transport(grpc_exec_ctx* exec_ctx, grpc_server* s,
-                                 grpc_transport* transport,
+void grpc_server_setup_transport(grpc_server* s, grpc_transport* transport,
                                  grpc_pollset* accepting_pollset,
                                  const grpc_channel_args* args) {
->>>>>>> d9da7387
   size_t num_registered_methods;
   size_t alloc;
   registered_method* rm;
@@ -1344,14 +1072,8 @@
   uint32_t max_probes = 0;
   grpc_transport_op* op = NULL;
 
-<<<<<<< HEAD
   channel = grpc_channel_create(NULL, args, GRPC_SERVER_CHANNEL, transport);
-  chand = (channel_data *)grpc_channel_stack_element(
-=======
-  channel =
-      grpc_channel_create(exec_ctx, NULL, args, GRPC_SERVER_CHANNEL, transport);
   chand = (channel_data*)grpc_channel_stack_element(
->>>>>>> d9da7387
               grpc_channel_get_channel_stack(channel), 0)
               ->channel_data;
   chand->server = s;
@@ -1430,24 +1152,13 @@
   grpc_transport_perform_op(transport, op);
 }
 
-<<<<<<< HEAD
-void done_published_shutdown(void *done_arg, grpc_cq_completion *storage) {
-=======
-void done_published_shutdown(grpc_exec_ctx* exec_ctx, void* done_arg,
-                             grpc_cq_completion* storage) {
->>>>>>> d9da7387
+void done_published_shutdown(void* done_arg, grpc_cq_completion* storage) {
   (void)done_arg;
   gpr_free(storage);
 }
 
-<<<<<<< HEAD
-static void listener_destroy_done(void *s, grpc_error *error) {
-  grpc_server *server = (grpc_server *)s;
-=======
-static void listener_destroy_done(grpc_exec_ctx* exec_ctx, void* s,
-                                  grpc_error* error) {
+static void listener_destroy_done(void* s, grpc_error* error) {
   grpc_server* server = (grpc_server*)s;
->>>>>>> d9da7387
   gpr_mu_lock(&server->mu_global);
   server->listeners_destroyed++;
   maybe_finish_shutdown(server);
@@ -1474,15 +1185,8 @@
   /* stay locked, and gather up some stuff to do */
   GPR_ASSERT(grpc_cq_begin_op(cq, tag));
   if (server->shutdown_published) {
-<<<<<<< HEAD
-    grpc_cq_end_op(
-        cq, tag, GRPC_ERROR_NONE, done_published_shutdown, NULL,
-        (grpc_cq_completion *)gpr_malloc(sizeof(grpc_cq_completion)));
-=======
-    grpc_cq_end_op(&exec_ctx, cq, tag, GRPC_ERROR_NONE, done_published_shutdown,
-                   NULL,
+    grpc_cq_end_op(cq, tag, GRPC_ERROR_NONE, done_published_shutdown, NULL,
                    (grpc_cq_completion*)gpr_malloc(sizeof(grpc_cq_completion)));
->>>>>>> d9da7387
     gpr_mu_unlock(&server->mu_global);
     goto done;
   }
@@ -1542,15 +1246,9 @@
   grpc_exec_ctx_finish();
 }
 
-<<<<<<< HEAD
-void grpc_server_destroy(grpc_server *server) {
-  listener *l;
-  ExecCtx _local_exec_ctx;
-=======
 void grpc_server_destroy(grpc_server* server) {
   listener* l;
-  grpc_exec_ctx exec_ctx = GRPC_EXEC_CTX_INIT;
->>>>>>> d9da7387
+  ExecCtx _local_exec_ctx;
 
   GRPC_API_TRACE("grpc_server_destroy(server=%p)", 1, (server));
 
@@ -1570,23 +1268,13 @@
   grpc_exec_ctx_finish();
 }
 
-<<<<<<< HEAD
-void grpc_server_add_listener(grpc_server *server, void *arg,
-                              void (*start)(grpc_server *server, void *arg,
-                                            grpc_pollset **pollsets,
+void grpc_server_add_listener(grpc_server* server, void* arg,
+                              void (*start)(grpc_server* server, void* arg,
+                                            grpc_pollset** pollsets,
                                             size_t pollset_count),
-                              void (*destroy)(grpc_server *server, void *arg,
-                                              grpc_closure *on_done)) {
-  listener *l = (listener *)gpr_malloc(sizeof(listener));
-=======
-void grpc_server_add_listener(
-    grpc_exec_ctx* exec_ctx, grpc_server* server, void* arg,
-    void (*start)(grpc_exec_ctx* exec_ctx, grpc_server* server, void* arg,
-                  grpc_pollset** pollsets, size_t pollset_count),
-    void (*destroy)(grpc_exec_ctx* exec_ctx, grpc_server* server, void* arg,
-                    grpc_closure* on_done)) {
+                              void (*destroy)(grpc_server* server, void* arg,
+                                              grpc_closure* on_done)) {
   listener* l = (listener*)gpr_malloc(sizeof(listener));
->>>>>>> d9da7387
   l->arg = arg;
   l->start = start;
   l->destroy = destroy;
@@ -1594,36 +1282,15 @@
   server->listeners = l;
 }
 
-<<<<<<< HEAD
-static grpc_call_error queue_call_request(grpc_server *server, size_t cq_idx,
-                                          requested_call *rc) {
-  call_data *calld = NULL;
-  request_matcher *rm = NULL;
-  int request_id;
-=======
-static grpc_call_error queue_call_request(grpc_exec_ctx* exec_ctx,
-                                          grpc_server* server, size_t cq_idx,
+static grpc_call_error queue_call_request(grpc_server* server, size_t cq_idx,
                                           requested_call* rc) {
   call_data* calld = NULL;
   request_matcher* rm = NULL;
->>>>>>> d9da7387
   if (gpr_atm_acq_load(&server->shutdown_flag)) {
     fail_call(server, cq_idx, rc,
               GRPC_ERROR_CREATE_FROM_STATIC_STRING("Server Shutdown"));
     return GRPC_CALL_OK;
   }
-<<<<<<< HEAD
-  request_id = gpr_stack_lockfree_pop(server->request_freelist_per_cq[cq_idx]);
-  if (request_id == -1) {
-    /* out of request ids: just fail this one */
-    fail_call(server, cq_idx, rc,
-              grpc_error_set_int(
-                  GRPC_ERROR_CREATE_FROM_STATIC_STRING("Out of request ids"),
-                  GRPC_ERROR_INT_LIMIT, server->max_requested_calls_per_cq));
-    return GRPC_CALL_OK;
-  }
-=======
->>>>>>> d9da7387
   switch (rc->type) {
     case BATCH_CALL:
       rm = &server->unregistered_request_matcher;
@@ -1649,15 +1316,7 @@
             grpc_schedule_on_exec_ctx);
         GRPC_CLOSURE_SCHED(&calld->kill_zombie_closure, GRPC_ERROR_NONE);
       } else {
-<<<<<<< HEAD
-        GPR_ASSERT(calld->state == PENDING);
-        calld->state = ACTIVATED;
-        gpr_mu_unlock(&calld->mu_state);
-        publish_call(server, calld, cq_idx,
-                     &server->requested_calls_per_cq[cq_idx][request_id]);
-=======
-        publish_call(exec_ctx, server, calld, cq_idx, rc);
->>>>>>> d9da7387
+        publish_call(server, calld, cq_idx, rc);
       }
       gpr_mu_lock(&server->mu_call);
     }
@@ -1672,15 +1331,9 @@
     grpc_completion_queue* cq_bound_to_call,
     grpc_completion_queue* cq_for_notification, void* tag) {
   grpc_call_error error;
-<<<<<<< HEAD
   ExecCtx _local_exec_ctx;
-  requested_call *rc = (requested_call *)gpr_malloc(sizeof(*rc));
+  requested_call* rc = (requested_call*)gpr_malloc(sizeof(*rc));
   GRPC_STATS_INC_SERVER_REQUESTED_CALLS();
-=======
-  grpc_exec_ctx exec_ctx = GRPC_EXEC_CTX_INIT;
-  requested_call* rc = (requested_call*)gpr_malloc(sizeof(*rc));
-  GRPC_STATS_INC_SERVER_REQUESTED_CALLS(&exec_ctx);
->>>>>>> d9da7387
   GRPC_API_TRACE(
       "grpc_server_request_call("
       "server=%p, call=%p, details=%p, initial_metadata=%p, "
@@ -1725,17 +1378,10 @@
     grpc_completion_queue* cq_bound_to_call,
     grpc_completion_queue* cq_for_notification, void* tag) {
   grpc_call_error error;
-<<<<<<< HEAD
   ExecCtx _local_exec_ctx;
-  requested_call *rc = (requested_call *)gpr_malloc(sizeof(*rc));
-  registered_method *rm = (registered_method *)rmp;
-  GRPC_STATS_INC_SERVER_REQUESTED_CALLS();
-=======
-  grpc_exec_ctx exec_ctx = GRPC_EXEC_CTX_INIT;
   requested_call* rc = (requested_call*)gpr_malloc(sizeof(*rc));
   registered_method* rm = (registered_method*)rmp;
-  GRPC_STATS_INC_SERVER_REQUESTED_CALLS(&exec_ctx);
->>>>>>> d9da7387
+  GRPC_STATS_INC_SERVER_REQUESTED_CALLS();
   GRPC_API_TRACE(
       "grpc_server_request_registered_call("
       "server=%p, rmp=%p, call=%p, deadline=%p, initial_metadata=%p, "
@@ -1783,25 +1429,14 @@
   return error;
 }
 
-<<<<<<< HEAD
-static void fail_call(grpc_server *server, size_t cq_idx, requested_call *rc,
-                      grpc_error *error) {
-=======
-static void fail_call(grpc_exec_ctx* exec_ctx, grpc_server* server,
-                      size_t cq_idx, requested_call* rc, grpc_error* error) {
->>>>>>> d9da7387
+static void fail_call(grpc_server* server, size_t cq_idx, requested_call* rc,
+                      grpc_error* error) {
   *rc->call = NULL;
   rc->initial_metadata->count = 0;
   GPR_ASSERT(error != GRPC_ERROR_NONE);
 
-<<<<<<< HEAD
-  server_ref(server);
   grpc_cq_end_op(server->cqs[cq_idx], rc->tag, error, done_request_event, rc,
                  &rc->completion);
-=======
-  grpc_cq_end_op(exec_ctx, server->cqs[cq_idx], rc->tag, error,
-                 done_request_event, rc, &rc->completion);
->>>>>>> d9da7387
 }
 
 const grpc_channel_args* grpc_server_get_channel_args(grpc_server* server) {
