--- conflicted
+++ resolved
@@ -167,23 +167,17 @@
 void grpc_resolve_address(const char *name, const char *default_port,
                           grpc_resolve_cb cb, void *arg) {
   request *r = gpr_malloc(sizeof(request));
-<<<<<<< HEAD
-  /*gpr_thd_id id;*/
-  grpc_iomgr_ref();
-=======
   gpr_thd_id id;
   char *tmp;
   gpr_asprintf(&tmp, "resolve_address:name='%s':default_port='%s'", name,
                default_port);
   grpc_iomgr_register_object(&r->iomgr_object, tmp);
   gpr_free(tmp);
->>>>>>> fa275a97
   r->name = gpr_strdup(name);
   r->default_port = gpr_strdup(default_port);
   r->cb = cb;
   r->arg = arg;
-  /*gpr_thd_new(&id, do_request, r, NULL);*/
-  do_request(r);
+  gpr_thd_new(&id, do_request, r, NULL);
 }
 
 #endif