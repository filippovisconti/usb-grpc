--- conflicted
+++ resolved
@@ -79,13 +79,9 @@
 void grpc_pollset_del_fd(grpc_pollset *pollset, struct grpc_fd *fd);
 
 /* Force any current pollers to break polling: it's the callers responsibility
-<<<<<<< HEAD
-   to ensure that the pollset indeed needs to be kicked.
-=======
    to ensure that the pollset indeed needs to be kicked - no verification that
    the pollset is actually performing polling work is done. At worst this will
    result in spurious wakeups if performed at the wrong moment.
->>>>>>> 95ef3b2f
    Does not touch pollset->mu. */
 void grpc_pollset_force_kick(grpc_pollset *pollset);
 /* Returns the fd to listen on for kicks */
