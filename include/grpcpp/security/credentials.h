--- conflicted
+++ resolved
@@ -34,14 +34,6 @@
 struct grpc_call;
 
 namespace grpc {
-<<<<<<< HEAD
-class Channel;
-class SecureChannelCredentials;
-class CallCredentials;
-class SecureCallCredentials;
-=======
->>>>>>> af283b31
-
 class CallCredentials;
 class ChannelArguments;
 class ChannelCredentials;
