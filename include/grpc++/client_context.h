/*
 *
 * Copyright 2015, Google Inc.
 * All rights reserved.
 *
 * Redistribution and use in source and binary forms, with or without
 * modification, are permitted provided that the following conditions are
 * met:
 *
 *     * Redistributions of source code must retain the above copyright
 * notice, this list of conditions and the following disclaimer.
 *     * Redistributions in binary form must reproduce the above
 * copyright notice, this list of conditions and the following disclaimer
 * in the documentation and/or other materials provided with the
 * distribution.
 *     * Neither the name of Google Inc. nor the names of its
 * contributors may be used to endorse or promote products derived from
 * this software without specific prior written permission.
 *
 * THIS SOFTWARE IS PROVIDED BY THE COPYRIGHT HOLDERS AND CONTRIBUTORS
 * "AS IS" AND ANY EXPRESS OR IMPLIED WARRANTIES, INCLUDING, BUT NOT
 * LIMITED TO, THE IMPLIED WARRANTIES OF MERCHANTABILITY AND FITNESS FOR
 * A PARTICULAR PURPOSE ARE DISCLAIMED. IN NO EVENT SHALL THE COPYRIGHT
 * OWNER OR CONTRIBUTORS BE LIABLE FOR ANY DIRECT, INDIRECT, INCIDENTAL,
 * SPECIAL, EXEMPLARY, OR CONSEQUENTIAL DAMAGES (INCLUDING, BUT NOT
 * LIMITED TO, PROCUREMENT OF SUBSTITUTE GOODS OR SERVICES; LOSS OF USE,
 * DATA, OR PROFITS; OR BUSINESS INTERRUPTION) HOWEVER CAUSED AND ON ANY
 * THEORY OF LIABILITY, WHETHER IN CONTRACT, STRICT LIABILITY, OR TORT
 * (INCLUDING NEGLIGENCE OR OTHERWISE) ARISING IN ANY WAY OUT OF THE USE
 * OF THIS SOFTWARE, EVEN IF ADVISED OF THE POSSIBILITY OF SUCH DAMAGE.
 *
 */

#ifndef GRPCXX_CLIENT_CONTEXT_H
#define GRPCXX_CLIENT_CONTEXT_H

#include <map>
#include <memory>
#include <string>

#include <grpc/compression.h>
#include <grpc/support/log.h>
#include <grpc/support/time.h>
#include <grpc++/auth_context.h>
#include <grpc++/config.h>
#include <grpc++/status.h>
#include <grpc++/time.h>

struct grpc_call;
struct grpc_completion_queue;
struct census_context;

namespace grpc {

class ChannelInterface;
class CompletionQueue;
class Credentials;
class RpcMethod;
template <class R>
class ClientReader;
template <class W>
class ClientWriter;
template <class R, class W>
class ClientReaderWriter;
template <class R>
class ClientAsyncReader;
template <class W>
class ClientAsyncWriter;
template <class R, class W>
class ClientAsyncReaderWriter;
template <class R>
class ClientAsyncResponseReader;

class ClientContext {
 public:
  ClientContext();
  ~ClientContext();

  void AddMetadata(const grpc::string& meta_key,
                   const grpc::string& meta_value);

  const std::multimap<grpc::string, grpc::string>& GetServerInitialMetadata() {
    GPR_ASSERT(initial_metadata_received_);
    return recv_initial_metadata_;
  }

  const std::multimap<grpc::string, grpc::string>& GetServerTrailingMetadata() {
    // TODO(yangg) check finished
    return trailing_metadata_;
  }

  template <typename T>
  void set_deadline(const T& deadline) {
    TimePoint<T> deadline_tp(deadline);
    deadline_ = deadline_tp.raw_time();
  }

#ifndef GRPC_CXX0X_NO_CHRONO
  std::chrono::system_clock::time_point deadline() {
    return Timespec2Timepoint(deadline_);
  }
#endif  // !GRPC_CXX0X_NO_CHRONO

  gpr_timespec raw_deadline() { return deadline_; }

  void set_authority(const grpc::string& authority) { authority_ = authority; }

  // Set credentials for the rpc.
  void set_credentials(const std::shared_ptr<Credentials>& creds) {
    creds_ = creds;
  }

<<<<<<< HEAD
  grpc_compression_level get_compression_level() const {
    return compression_level_;
  }
  void set_compression_level(grpc_compression_level level);

  grpc_compression_algorithm get_compression_algorithm() const {
    return compression_algorithm_;
  }
  void set_compression_algorithm(grpc_compression_algorithm algorithm);
=======
  std::shared_ptr<const AuthContext> auth_context() const;
>>>>>>> 3e5d6167

  // Get and set census context
  void set_census_context(census_context* ccp) { census_context_ = ccp; }
  census_context* get_census_context() const { return census_context_; }

  void TryCancel();

 private:
  // Disallow copy and assign.
  ClientContext(const ClientContext&);
  ClientContext& operator=(const ClientContext&);

  friend class CallOpClientRecvStatus;
  friend class CallOpRecvInitialMetadata;
  friend class Channel;
  template <class R>
  friend class ::grpc::ClientReader;
  template <class W>
  friend class ::grpc::ClientWriter;
  template <class R, class W>
  friend class ::grpc::ClientReaderWriter;
  template <class R>
  friend class ::grpc::ClientAsyncReader;
  template <class W>
  friend class ::grpc::ClientAsyncWriter;
  template <class R, class W>
  friend class ::grpc::ClientAsyncReaderWriter;
  template <class R>
  friend class ::grpc::ClientAsyncResponseReader;
  template <class InputMessage, class OutputMessage>
  friend Status BlockingUnaryCall(ChannelInterface* channel,
                                  const RpcMethod& method,
                                  ClientContext* context,
                                  const InputMessage& request,
                                  OutputMessage* result);

  grpc_call* call() { return call_; }
  void set_call(grpc_call* call,
                const std::shared_ptr<ChannelInterface>& channel);

  grpc_completion_queue* cq() { return cq_; }
  void set_cq(grpc_completion_queue* cq) { cq_ = cq; }

  grpc::string authority() { return authority_; }

  bool initial_metadata_received_;
  std::shared_ptr<ChannelInterface> channel_;
  grpc_call* call_;
  grpc_completion_queue* cq_;
  gpr_timespec deadline_;
  grpc::string authority_;
  std::shared_ptr<Credentials> creds_;
  mutable std::shared_ptr<const AuthContext> auth_context_;
  census_context* census_context_;
  std::multimap<grpc::string, grpc::string> send_initial_metadata_;
  std::multimap<grpc::string, grpc::string> recv_initial_metadata_;
  std::multimap<grpc::string, grpc::string> trailing_metadata_;

  grpc_compression_level compression_level_;
  grpc_compression_algorithm compression_algorithm_;
};

}  // namespace grpc

#endif  // GRPCXX_CLIENT_CONTEXT_H<|MERGE_RESOLUTION|>--- conflicted
+++ resolved
@@ -110,7 +110,6 @@
     creds_ = creds;
   }
 
-<<<<<<< HEAD
   grpc_compression_level get_compression_level() const {
     return compression_level_;
   }
@@ -120,9 +119,8 @@
     return compression_algorithm_;
   }
   void set_compression_algorithm(grpc_compression_algorithm algorithm);
-=======
+
   std::shared_ptr<const AuthContext> auth_context() const;
->>>>>>> 3e5d6167
 
   // Get and set census context
   void set_census_context(census_context* ccp) { census_context_ = ccp; }
